--- conflicted
+++ resolved
@@ -1782,11 +1782,7 @@
             sys.argv[1:] = sys.argv[2:]
         unittest.main()
     else:
-<<<<<<< HEAD
         testcase =  DotTester
-=======
-        testcase =  T_Join_and_Split
->>>>>>> 94d510be
 
         suite = unittest.TestLoader()
         suite = suite.loadTestsFromTestCase(testcase)
