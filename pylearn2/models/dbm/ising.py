--- conflicted
+++ resolved
@@ -138,10 +138,6 @@
 
         return rval
 
-<<<<<<< HEAD
-    def expected_energy_term(self, state, average, state_below=None,
-                             average_below=None):
-=======
     def make_symbolic_state(self, num_examples, theano_rng):
         mean = T.nnet.sigmoid(2. * self.b)
         rval = theano_rng.binomial(size=(num_examples, self.nvis), p=mean)
@@ -149,9 +145,8 @@
 
         return rval
 
-    def expected_energy_term(self, state, average, state_below = None, average_below = None):
->>>>>>> 8112bf12
-
+    def expected_energy_term(self, state, average, state_below=None,
+                             average_below=None):
         assert state_below is None
         assert average_below is None
         assert average in [True, False]
@@ -671,21 +666,6 @@
 
         return rval
 
-<<<<<<< HEAD
-    def mf_update(self, state_above, layer_above):
-        msg = layer_above.downward_message(state_above, for_sampling=True)
-
-        bias = self.ising_bias(for_sampling=True)
-
-        z = msg + bias
-
-        rval = T.nnet.sigmoid(2. * self.beta * z)
-
-        return rval * 2. - 1.
-
-    def expected_energy_term(self, state, average, state_below=None,
-                             average_below=None):
-=======
     def make_symbolic_state(self, num_examples, theano_rng):
         mean = T.nnet.sigmoid(2. * self.ising_bias())
         rval = theano_rng.binomial(size=(num_examples, self.nvis), p=mean)
@@ -693,8 +673,19 @@
 
         return rval
 
-    def expected_energy_term(self, state, average, state_below = None, average_below = None):
->>>>>>> 8112bf12
+    def mf_update(self, state_above, layer_above):
+        msg = layer_above.downward_message(state_above, for_sampling=True)
+
+        bias = self.ising_bias(for_sampling=True)
+
+        z = msg + bias
+
+        rval = T.nnet.sigmoid(2. * self.beta * z)
+
+        return rval * 2. - 1.
+
+    def expected_energy_term(self, state, average, state_below=None,
+                             average_below=None):
 
         # state = Print('v_state', attrs=['min', 'max'])(state)
 
