--- conflicted
+++ resolved
@@ -1510,13 +1510,14 @@
             z = self.transformer.lmul(state_below) + self.b
         if self.layer_name is not None:
             z.name = self.layer_name + '_z'
+        if self.copy_input:
+            z = T.concatenate((z, state_below), axis=1)
+        return z
 
 
     def fprop(self, state_below):
         # TODO: Refactor More Better(tm)
         p = self._linear_part(state_below)
-        if self.copy_input:
-            return T.concatenate((p, state_below), axis=1)
         return p
 
     def cost(self, Y, Y_hat):
@@ -1544,24 +1545,8 @@
 
     def fprop(self, state_below):
         p = self._linear_part(state_below)
-<<<<<<< HEAD
-        p = T.tanh(p)
-        if self.copy_input:
-            return T.concatenate((p, state_below), axis=1)
+        p = T.nnet.sigmoid(p)
         return p
-        
-        
-class Sigmoid(Linear):
-    def fprop(self, state_below):
-        p = self._linear_part(state_below)
-        p = T.nnet.sigmoid(p)
-        if self.copy_input:
-            return T.concatenate((p, state_below), axis=1)
-=======
-        p = T.nnet.sigmoid(p)
->>>>>>> f28e63cb
-        return p
-        
 
     def cost(self, Y, Y_hat):
         """
