--- conflicted
+++ resolved
@@ -1456,16 +1456,8 @@
         self.input_space.validate(state_below)
 
         if self.needs_reformat:
-<<<<<<< HEAD
-            state_below = self.input_space.format_as(state_below, self.desired_space)
-
-        for value in get_debug_values(state_below):
-            if self.mlp.batch_size is not None and value.shape[0] != self.mlp.batch_size:
-                raise ValueError("state_below should have batch size "+str(self.mlp.batch_size)+" but has "+str(value.shape[0]))
-=======
             state_below = self.input_space.format_as(state_below,
                                                      self.desired_space)
->>>>>>> 9a95bded
 
         self.desired_space.validate(state_below)
         assert state_below.ndim == 2
@@ -1983,18 +1975,8 @@
         self.input_space.validate(state_below)
 
         if self.requires_reformat:
-<<<<<<< HEAD
-            if not isinstance(state_below, tuple):
-                for sb in get_debug_values(state_below):
-                    if sb.shape[0] != self.mlp.batch_size:
-                        raise ValueError("self.mlp.batch_size is %d but got shape of %d" % (self.mlp.batch_size, sb.shape[0]))
-                    assert reduce(lambda x,y: x * y, sb.shape[1:]) == self.input_dim
-
-            state_below = self.input_space.format_as(state_below, self.desired_space)
-=======
             state_below = self.input_space.format_as(state_below,
                                                      self.desired_space)
->>>>>>> 9a95bded
 
         z = self.transformer.lmul(state_below) + self.b
         if self.layer_name is not None:
@@ -2462,16 +2444,8 @@
         self.input_space.validate(state_below)
 
         if self.requires_reformat:
-<<<<<<< HEAD
-            if not isinstance(state_below, tuple):
-                for sb in get_debug_values(state_below):
-                    if sb.shape[0] != self.mlp.batch_size:
-                        raise ValueError("self.mlp.batch_size is %d but got shape of %d" % (self.mlp.batch_size, sb.shape[0]))
-                    assert reduce(lambda x,y: x * y, sb.shape[1:]) == self.input_dim
-=======
             state_below = self.input_space.format_as(state_below,
                                                      self.desired_space)
->>>>>>> 9a95bded
 
         # Support old pickle files
         if not hasattr(self, 'softmax_columns'):
@@ -2864,85 +2838,6 @@
 
         return self.input_space.format_as(state_below, self.output_space)
 
-<<<<<<< HEAD
-class ConvElemwise(Layer):
-    """
-    Generic convolutional elemwise layer.
-    Takes the ConvNonlinearity object as an argument and implements convolutional layer with the specific nonlinearity.
-    This function can implement:
-        * Linear convolutional layer
-        * Rectifier convolutional layer
-        * Sigmoid convolutional layer
-    based on the nonlinearity parameter that it gets.
-    """
-    def __init__(self,
-                 output_channels,
-                 kernel_shape,
-                 pool_shape,
-                 pool_stride,
-                 layer_name,
-                 irange = None,
-                 border_mode = 'valid',
-                 monitor_style = "classification",
-                 sparse_init = None,
-                 include_prob = 1.0,
-                 init_bias = 0.,
-                 W_lr_scale = None,
-                 b_lr_scale = None,
-                 max_kernel_norm = None,
-                 pool_type = 'max',
-                 detector_normalization = None,
-                 output_normalization = None,
-                 kernel_stride=(1, 1),
-                 nonlinearity=None):
-        """
-                 output_channels: The number of output channels the layer should have.
-                 kernel_shape: The shape of the convolution kernel.
-                 pool_shape: The shape of the spatial max pooling. A two-tuple of ints.
-                 pool_stride: The stride of the spatial max pooling. Also must be square.
-                 layer_name: A name for this layer that will be prepended to
-                 monitoring channels related to this layer.
-                 irange: if specified, initializes each weight randomly in
-                 U(-irange, irange)
-                 monitor_style: by default monitor_style is classification. It makes sense to
-                 change this parameter if you are only using Sigmoid nonlinearity at the output.
-                 border_mode:A string indicating the size of the output:
-                    full - The output is the full discrete linear convolution of the inputs.
-                    valid - The output consists only of those elements that do not rely
-                    on the zero-padding.(Default)
-                 include_prob: probability of including a weight element in the set
-            of weights initialized to U(-irange, irange). If not included
-            it is initialized to 0.
-                 init_bias: All biases are initialized to this number
-                 W_lr_scale:The learning rate on the weights for this layer is
-                 multiplied by this scaling factor
-                 b_lr_scale: The learning rate on the biases for this layer is
-                 multiplied by this scaling factor
-                 max_kernel_norm: If specifed, each kernel is constrained to have at most this
-                 norm.
-                 pool_type: The type of the pooling operation performed the the convolution.
-                 Default pooling type is max-pooling.
-                 detector_normalization, output_normalization:
-                      if specified, should be a callable object. the state of the network is
-                      optionally
-                      replaced with normalization(state) at each of the 3 points in processing:
-                          detector: the maxout units can be normalized prior to the spatial
-                          pooling
-                          output: the output of the layer, after sptial pooling, can be normalized
-                          as well
-                 kernel_stride: The stride of the convolution kernel. A two-tuple of ints.
-                 nonlinearity: An instance of a nonlinearity object which might be inherited from the LinearConvNonlinearity class.
-        """
-        if (irange is None) and (sparse_init is None):
-            raise AssertionError("You should specify either irange or sparse_init when calling the constructor of ConvLinear.")
-
-        elif (irange is not None) and (sparse_init is not None):
-            raise AssertionError("You should specify either irange or sparse_init when calling the constructor of ConvLinear and not both.")
-
-        assert monitor_style in ['classification', 'detection']
-        self.__dict__.update(locals())
-        del self.self
-=======
 
 class ConvNonlinearity(object):
     """
@@ -2977,7 +2872,6 @@
             Provided externally so that we don't need to make a second
             expression for it. This helps keep the Theano graph smaller
             so that function compilation runs faster.
->>>>>>> 9a95bded
 
         Returns
         -------
@@ -3176,9 +3070,6 @@
 
         return rval
 
-<<<<<<< HEAD
-    def initialize_transformer(self, rng):
-=======
 
 class TanhConvNonlinearity(ConvNonlinearity):
     """
@@ -3332,7 +3223,6 @@
         rng : object
             random number generator object.
         """
->>>>>>> 9a95bded
         if self.irange is not None:
             assert self.sparse_init is None
             self.transformer = conv2d.make_random_conv2D(
@@ -3345,43 +3235,6 @@
                     rng=rng)
         elif self.sparse_init is not None:
             self.transformer = conv2d.make_sparse_random_conv2D(
-<<<<<<< HEAD
-                    num_nonzero = self.sparse_init,
-                    input_space = self.input_space,
-                    output_space = self.detector_space,
-                    kernel_shape = self.kernel_shape,
-                    batch_size = self.mlp.batch_size,
-                    subsample = self.kernel_stride,
-                    border_mode = self.border_mode,
-                    rng = rng)
-
-    def initialize_output_space(self):
-
-        dummy_batch_size = self.mlp.batch_size
-
-        if dummy_batch_size is None:
-            dummy_batch_size = 2
-        dummy_detector = sharedX(self.detector_space.get_origin_batch(dummy_batch_size))
-        if self.pool_type is not None:
-            assert self.pool_type in ['max', 'mean'], "pool_type should be either max or mean pooling."
-
-            if self.pool_type == 'max':
-                dummy_p = max_pool(bc01=dummy_detector, pool_shape=self.pool_shape,
-                        pool_stride=self.pool_stride,
-                        image_shape=self.detector_space.shape)
-            elif self.pool_type == 'mean':
-                dummy_p = mean_pool(bc01=dummy_detector, pool_shape=self.pool_shape,
-                        pool_stride=self.pool_stride,
-                        image_shape=self.detector_space.shape)
-            dummy_p = dummy_p.eval()
-            self.output_space = Conv2DSpace(shape=[dummy_p.shape[2], dummy_p.shape[3]],
-                    num_channels = self.output_channels, axes = ('b', 'c', 0, 1) )
-        else:
-            dummy_detector = dummy_detector.eval()
-            self.output_space = Conv2DSpace(shape=[dummy_detector.shape[2], dummy_detector.shape[3]],
-                    num_channels = self.output_channels, axes = ('b', 'c', 0, 1) )
-        print 'Output space: ', self.output_space.shape
-=======
                     num_nonzero=self.sparse_init,
                     input_space=self.input_space,
                     output_space=self.detector_space,
@@ -3444,7 +3297,6 @@
                                      str(type(space)))
 
         rng = self.mlp.rng
->>>>>>> 9a95bded
 
         if self.border_mode == 'valid':
             output_shape = [(self.input_space.shape[0] - self.kernel_shape[0])
@@ -3457,41 +3309,9 @@
                             (self.input_space.shape[1] + self.kernel_shape[1])
                             / self.kernel_stride_stride[1] - 1]
 
-<<<<<<< HEAD
-    def set_input_space(self, space):
-        """ Note: this function will reset the parameters! """
-
-        self.input_space = space
-        rng = self.mlp.rng
-
-        if self.border_mode == 'valid':
-            output_shape = [(self.input_space.shape[0] - self.kernel_shape[0]) / self.kernel_stride[0] + 1,
-                (self.input_space.shape[1] - self.kernel_shape[1]) / self.kernel_stride[1] + 1]
-        elif self.border_mode == 'full':
-            output_shape = [(self.input_space.shape[0] +  self.kernel_shape[0]) / self.kernel_stride[0] - 1,
-                    (self.input_space.shape[1] + self.kernel_shape[1]) / self.kernel_stride_stride[1] - 1]
-
-        self.detector_space = Conv2DSpace(shape=output_shape,
-                num_channels = self.output_channels,
-                axes = ('b', 'c', 0, 1))
-
-        self.initialize_transformer(rng)
-
-        W, = self.transformer.get_params()
-        W.name = 'W'
-
-        self.b = sharedX(self.detector_space.get_origin() + self.init_bias)
-        self.b.name = 'b'
-
-        print 'Input shape: ', self.input_space.shape
-        print 'Detector space: ', self.detector_space.shape
-
-        self.initialize_output_space()
-=======
         self.detector_space = Conv2DSpace(shape=output_shape,
                                           num_channels=self.output_channels,
                                           axes=('b', 'c', 0, 1))
->>>>>>> 9a95bded
 
         self.initialize_transformer(rng)
 
@@ -3520,15 +3340,10 @@
                 updated_W = updates[W]
                 row_norms = T.sqrt(T.sum(T.sqr(updated_W), axis=(1, 2, 3)))
                 desired_norms = T.clip(row_norms, 0, self.max_kernel_norm)
-<<<<<<< HEAD
-                updates[W] = updated_W * (desired_norms / (1e-7 + row_norms)).dimshuffle(0, 'x', 'x', 'x')
-
-=======
                 updates[W] = updated_W * (desired_norms /
                         (1e-7 + row_norms)).dimshuffle(0, 'x', 'x', 'x')
 
     @wraps(Layer.get_params)
->>>>>>> 9a95bded
     def get_params(self):
         assert self.b.name is not None
         W, = self.transformer.get_params()
@@ -3641,72 +3456,9 @@
                             ('kernel_norms_mean', row_norms.mean()),
                             ('kernel_norms_max',  row_norms.max()), ])
 
-<<<<<<< HEAD
-    def get_detection_channels_from_state(self, state, target):
-        rval = OrderedDict()
-        y_hat = state > 0.5
-        y = target > 0.5
-        wrong_bit = T.cast(T.neq(y, y_hat), state.dtype)
-
-        rval['01_loss'] = wrong_bit.mean()
-        rval['kl'] = self.cost(Y_hat=state, Y=target)
-
-        y = T.cast(y, state.dtype)
-        y_hat = T.cast(y_hat, state.dtype)
-        tp = (y * y_hat).sum()
-        fp = ((1-y) * y_hat).sum()
-        precision = tp / T.maximum(1., tp + fp)
-        recall = tp / T.maximum(1., y.sum())
-
-        rval['precision'] = precision
-        rval['recall'] = recall
-        rval['f1'] = 2. * precision * recall / T.maximum(1, precision + recall)
-
-        tp = (y * y_hat).sum(axis=[0, 1])
-        fp = ((1-y) * y_hat).sum(axis=[0, 1])
-        precision = tp / T.maximum(1., tp + fp)
-
-        rval['per_output_precision.max'] = precision.max()
-        rval['per_output_precision.mean'] = precision.mean()
-        rval['per_output_precision.min'] = precision.min()
-
-        recall = tp / T.maximum(1., y.sum(axis=[0, 1]))
-
-        rval['per_output_recall.max'] = recall.max()
-        rval['per_output_recall.mean'] = recall.mean()
-        rval['per_output_recall.min'] = recall.min()
-
-        f1 = 2. * precision * recall / T.maximum(1, precision + recall)
-
-        rval['per_output_f1.max'] = f1.max()
-        rval['per_output_f1.mean'] = f1.mean()
-        rval['per_output_f1.min'] = f1.min()
-        return rval
-
-    def get_monitoring_channels_from_state(self, state, target=None):
-
-        rval = super(ConvElemwise, self).get_monitoring_channels_from_state(state, target)
-
-        if target is not None and self.nonlinearity.non_lin_name == "sigmoid":
-            if self.monitor_style == 'detection':
-                rval.update(self.get_detection_channels_from_state(state, target))
-            else:
-                assert self.monitor_style == 'classification'
-                # Threshold Y_hat at 0.5.
-                prediction = T.gt(state, 0.5)
-                # If even one feature is wrong for a given training example,
-                # it's considered incorrect, so we max over columns.
-                incorrect = T.neq(target, prediction).max(axis=1)
-                rval['misclass'] = T.cast(incorrect, config.floatX).mean()
-
-        return rval
-
-    def get_monitoring_channels(self):
-=======
     @wraps(Layer.get_layer_monitoring_channels)
     def get_layer_monitoring_channels(self, state_below=None,
                                     state=None, targets=None):
->>>>>>> 9a95bded
 
         W, = self.transformer.get_params()
 
@@ -3722,18 +3474,6 @@
                            ('kernel_norms_max', row_norms.max()),
                            ])
 
-<<<<<<< HEAD
-    def fprop(self, state_below, enable_pooling=True):
-        """
-        pooling: If pooling is false, don't do any pooling just return
-        the linear activation.
-        """
-
-        self.input_space.validate(state_below)
-
-        z = self.transformer.lmul(state_below) + self.b
-        d = self.nonlinearity(z)
-=======
     @wraps(Layer.fprop)
     def fprop(self, state_below):
 
@@ -3750,140 +3490,10 @@
 
         z = z + b
         d = self.nonlin.apply(z)
->>>>>>> 9a95bded
 
         if self.layer_name is not None:
             d.name = self.layer_name + '_z'
             self.detector_space.validate(d)
-<<<<<<< HEAD
-
-        if self.pool_type is not None:
-            if not hasattr(self, 'detector_normalization'):
-                self.detector_normalization = None
-
-            if self.detector_normalization:
-                z = self.detector_normalization(z)
-
-            assert self.pool_type in ['max', 'mean'], "pool_type should be either max or mean pooling."
-
-            if self.pool_type == 'max':
-                p = max_pool(bc01=z, pool_shape=self.pool_shape,
-                        pool_stride=self.pool_stride,
-                        image_shape=self.detector_space.shape)
-            elif self.pool_type == 'mean':
-                p = mean_pool(bc01=z, pool_shape=self.pool_shape,
-                        pool_stride=self.pool_stride,
-                        image_shape=self.detector_space.shape)
-
-            self.output_space.validate(p)
-
-            if not hasattr(self, 'output_normalization'):
-                self.output_normalization = None
-
-            if self.output_normalization:
-                p = self.output_normalization(p)
-        else:
-            p = z
-
-        return p
-
-    def cost(self, Y, Y_hat):
-        """
-        Note : Method copied from the Sigmoid class
-
-        mean across units, mean across batch of KL divergence
-        KL(P || Q) where P is defined by Y and Q is defined by Y_hat
-        KL(P || Q) = p log p - p log q + (1-p) log (1-p) - (1-p) log (1-q)
-        """
-        assert self.nonlinearity.non_lin_name == "sigmoid", "ConvElemwise supports cost function\
-                for only sigmoid layers for now."
-        ave_total = self.kl(Y, Y_hat)
-        ave = ave_total.mean()
-        return ave
-
-
-    def kl(self, Y, Y_hat):
-        """
-        Warning: This function expects a sigmoid nonlinearity in the output layer.
-        Returns a batch (vector) of
-        mean across units of KL divergence for each example
-        KL(P || Q) where P is defined by Y and Q is defined by Y_hat
-        Currently Y must be purely binary. If it's not, you'll still
-        get the right gradient, but the value in the monitoring channel
-        will be wrong.
-        Y_hat must be generated by fprop, i.e., it must be a symbolic
-        sigmoid.
-
-        p log p - p log q + (1-p) log (1-p) - (1-p) log (1-q)
-        For binary p, some terms drop out:
-        - p log q - (1-p) log (1-q)
-        - p log sigmoid(z) - (1-p) log sigmoid(-z)
-        p softplus(-z) + (1-p) softplus(z)
-        """
-        # Pull out the argument to the sigmoid
-        assert hasattr(Y_hat, 'owner')
-        owner = Y_hat.owner
-        assert owner is not None
-        op = owner.op
-
-        if not hasattr(op, 'scalar_op'):
-            owner = Y_hat.owner.inputs[0].owner
-            assert owner is not None
-            op = owner.op
-
-        if not hasattr(op, 'scalar_op'):
-            raise ValueError("Expected Y_hat to be generated by an Elemwise op, got "+str(op)+" of type "+str(type(op)))
-
-        assert isinstance(op.scalar_op, T.nnet.sigm.ScalarSigmoid)
-        z ,= owner.inputs
-
-        term_1 = Y * T.nnet.softplus(-z)
-        term_2 = (1 - Y) * T.nnet.softplus(z)
-
-        total = term_1 + term_2
-
-        ave_ch = total.mean(axis=1)
-        assert ave_ch.ndim == 3
-
-        ave_x = ave_ch.mean(axis=1)
-        assert ave_x.ndim == 2
-
-        ave_y = ave_x.mean(axis=1)
-        assert ave_y.ndim == 1
-
-        return ave_y
-
-class LinearConvNonlinearity(object):
-    """
-        Generic convolutional nonlinearity class by default this class is linear activation.
-    """
-    def __init__(self):
-        """
-        isinstance function is considered harmful. So one can sue non_lin_name instead.
-        """
-        self.non_lin_name = "linear"
-
-    def __call__(self, linear_response):
-        """
-            linear_response: linear response of the layer.
-        """
-        return linear_response
-
-class RectifierConvNonlinearity(LinearConvNonlinearity):
-    """
-        A simple rectifier nonlinearity class for convolutional layers.
-    """
-    def __init__(self, left_slope=0.0):
-        self.non_lin_name = "rectifier"
-        self.left_slope = left_slope
-
-    def __call__(self, linear_response):
-        """
-            linear_response: linear response of the layer.
-        """
-        p = linear_response * (linear_response > 0.) + self.left_slope * linear_response * (linear_response < 0.)
-        return p
-=======
 
         if self.pool_type is not None:
             if not hasattr(self, 'detector_normalization'):
@@ -4078,7 +3688,6 @@
                                                   kernel_stride=kernel_stride,
                                                   monitor_style=monitor_style)
 
->>>>>>> 9a95bded
 
 class SigmoidConvNonlinearity(LinearConvNonlinearity):
     """
