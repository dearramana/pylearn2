--- conflicted
+++ resolved
@@ -1494,26 +1494,9 @@
             
             flat_Y = Y.flatten()
             flat_log_prob = log_prob.flatten()
-<<<<<<< HEAD
-            flat_indices = flat_Y + T.extra_ops.repeat(
-                T.arange(Y.shape[0])*log_prob.shape[1], Y.shape[1]
-            )
-            log_prob_of = T.reshape(flat_log_prob[flat_indices], 
-                                (Y.shape[0], Y.shape[1])
-            )
-
-            
-            # flat_log_prob = log_prob.flatten()
-            # flat_indices = Y.flatten() + T.arange(Y.shape[0])*log_prob.shape[1]
-            # log_prob_of = T.reshape(flat_log_prob[flat_indices], 
-            #                     (Y.shape[0], Y.shape[1])
-            # )
-            #log_prob_of = log_prob[T.arange(Y.shape[0]), Y]
-=======
             flat_indices = flat_Y + T.arange(Y.shape[0])*self.n_classes
             log_prob_of = flat_log_prob[flat_indices].dimshuffle(0, 'x')
 
->>>>>>> 42ba6ed0
         else:
             log_prob_of = (Y * log_prob)
 
@@ -1531,7 +1514,6 @@
 
     @wraps(Layer.cost_matrix)
     def cost_matrix(self, Y, Y_hat):
-        print "CALLING COST_MATRIX!!!!!!!!!!!!!!!!!~~~~~~~~~~~~~~~~~~~~~~~~~~~~~~~~~~~~~~~~~~~~~~~~~~~~~~~~~~~~~~~~~~~~~~~~~~~~~~~~~~~~~~~~~~~~~~~~~~~~~~~~~~~~~~~~~~~~~~~~~~~~~~~~~~~~~~~~~~~~~~~~~~~~~~~~~~~~~~~~~~~~~~~~~~~~~~~~~~~~~~~~~~~~~~~~~~~~~~~~~~~~~~~~~~~~~~~~~~~~~~~~~~~~~~~~~~"
         log_prob_of = self._cost(Y, Y_hat)
         if self._has_binary_target:
             flat_Y = Y.flatten()
