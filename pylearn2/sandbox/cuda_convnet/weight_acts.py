"""
A theano / pylearn2 wrapper for cuda-convnet's convFilterActs function.
"""
__authors__ = "Ian Goodfellow"
__copyright__ = "Copyright 2010-2013, Universite de Montreal"
__credits__ = ["Ian Goodfellow and David Warde-Farley"]
__license__ = "3-clause BSD"
__maintainer__ = "LISA Lab"
__email__ = "pylearn-dev@googlegroups"

"""
This module may contain code copied directly or modified from cuda-convnet.
The copyright and licensing notice for this code is reproduced below:


/*
 * Copyright (c) 2011, Alex Krizhevsky (akrizhevsky@gmail.com)
 * All rights reserved.
 *
 * Redistribution and use in source and binary forms, with or without modification,
 * are permitted provided that the following conditions are met:
 *
 * - Redistributions of source code must retain the above copyright notice,
 *   this list of conditions and the following disclaimer.
 *
 * - Redistributions in binary form must reproduce the above copyright notice,
 *   this list of conditions and the following disclaimer in the documentation
 *   and/or other materials provided with the distribution.
 *
 * THIS SOFTWARE IS PROVIDED BY THE COPYRIGHT HOLDERS AND CONTRIBUTORS "AS IS"
 * AND ANY EXPRESS OR IMPLIED WARRANTIES, INCLUDING, BUT NOT LIMITED TO, THE
 * IMPLIED WARRANTIES OF MERCHANTABILITY AND FITNESS FOR A PARTICULAR PURPOSE
 * ARE DISCLAIMED. IN NO EVENT SHALL THE COPYRIGHT HOLDER OR CONTRIBUTORS BE
 * LIABLE FOR ANY DIRECT, INDIRECT, INCIDENTAL, SPECIAL, EXEMPLARY, OR CONSEQUENTIAL
 * DAMAGES (INCLUDING, BUT NOT LIMITED TO, PROCUREMENT OF SUBSTITUTE GOODS OR SERVICES;
 * LOSS OF USE, DATA, OR PROFITS; OR BUSINESS INTERRUPTION) HOWEVER CAUSED AND
 * ON ANY THEORY OF LIABILITY, WHETHER IN CONTRACT, STRICT LIABILITY, OR TORT (INCLUDING
 * NEGLIGENCE OR OTHERWISE) ARISING IN ANY WAY OUT OF THE USE OF THIS SOFTWARE,
 * EVEN IF ADVISED OF THE POSSIBILITY OF SUCH DAMAGE.
 */

"""

from theano.misc.strutil import render_string
from theano.sandbox.cuda import CudaNdarrayType
from theano.gof import Apply
from pylearn2.sandbox.cuda_convnet.base_acts import BaseActs
from pylearn2.sandbox.cuda_convnet.base_acts import UnimplementedError

from pylearn2.sandbox.cuda_convnet.filter_acts import FilterActs
from pylearn2.sandbox.cuda_convnet.img_acts import ImageActs

from theano.ifelse import ifelse
import theano.tensor as TT

class WeightActs(BaseActs):
    """
    Transforms the gradient on the output of FilterActs into the gradient
    on FilterActs' weights.

    This is intended to be a very low-level, performance-oriented op.

    It will not try to fix the input for you. That would slow it down.
    The input must be in the right format. If not, it raises an exception.

    Currently, this op must be inserted manually, not by optimizations.

    Note that the word "input" below refers to the input to FilterActs.

    * images: (input channels, rows, cols, batch_size)
      Input channels must be divisible by 4.
    * hid_grads: (output channels, rows, cols, batch_size)
      Output channels must be a multiple of 16.
    * filters: (input channels, filter rows, filter cols, output channels)
      Filter rows must be the same as filter cols.

    Notes
    -----
    All of these convolution routines are optimized for the case
    when the number of images (i.e. the minibatch size) is a multiple
    of 128. Other batch sizes will work, but Alex "made no attempt
    whatsoever to make them work fast."
    """

    # __eq__ and __hash__ are defined in BaseActs.
    # If you add an __init__ method that adds new members to WeightActs,
    # you may need to implement a new version of __eq__ and __hash__
    # in WeightActs, that considers these parameters.

    def make_node(self, images, hid_grads, output_shape):
        """
        .. todo::

            WRITEME
        """
        if not isinstance(images.type, CudaNdarrayType):
            raise TypeError("WeightActs: expected images.type "
                            "to be CudaNdarrayType, "
                            "got " + str(images.type))

        if not isinstance(hid_grads.type, CudaNdarrayType):
            raise TypeError("WeightActs: expected hid_acts.type "
                            "to be CudaNdarrayType, "
                            "got " + str(hid_grads.type))

        assert images.ndim == 4
        assert hid_grads.ndim == 4

        input_channels_broadcastable = images.type.broadcastable[0]
        # We don't know anything about filter_rows or filter_cols at compile
        # time, so we assume they're not broadcastable.
        filter_rows_broadcastable = False
        filter_cols_broadcastable = False
        output_channels_broadcastable = hid_grads.type.broadcastable[0]

        weights_grads_type = CudaNdarrayType(
                (input_channels_broadcastable,
                 filter_rows_broadcastable,
                 filter_cols_broadcastable,
                 output_channels_broadcastable))

        partial_sums_type = CudaNdarrayType(
            (False,) * 5
        )
        weights_grads = weights_grads_type()
        partial_sums = partial_sums_type()

        return Apply(self, [images, hid_grads, output_shape],
                     [weights_grads, partial_sums])

    def flops(self, inputs, outputs):
        """ Useful with the hack in profilemode to print the MFlops"""
        images, kerns, output_shape = inputs
        out, partial = outputs
        # The partial sum is just a way to specify how to compute
        # stuff inside the op.  It don't change the number of flops.
        assert images[3] == kerns[3]
        # nb mul and add by output pixed
        flops = kerns[1] * kerns[2] * 2
        #nb flops by output image
        flops *= out[1] * out[2]
        # for all outputs images#n_stack==self.imshp[0]
        flops *= images[3] * kerns[0] * images[0]
        return flops

    def c_headers(self):
        """
        .. todo::

            WRITEME
        """
        # For some reason, the function called in the C code (_weightActs)
        # is not defined in cudaconv2.cuh, so I defined it in weight_acts.cuh
        headers = super(WeightActs, self).c_headers()
        headers.append('weight_acts.cuh')
        return headers

    def c_code(self, node, name, inputs, outputs, sub):
        """
        .. todo::

            WRITEME
        """
        partial_sum = self.partial_sum if self.partial_sum is not None else 0
        images, hid_grads, output_shape = inputs
        weights_grads, partialsum_storage = outputs
        fail = sub['fail']
        pad = self.pad

        # convFilterActs will multiply targets by scaleTargets
        # then add scaleOutput * (the convolution value)
        # We could make use of this to implement an inplace
        # addconv op but for this op we just want to compute
        # the convolution so we set them to 0 and 1 respectively
        # Note: there is another version of convFilterActs that
        # does not take these arguments, but it is just a wrapper
        # around the version that does take them, so we save
        # a function call by using the version that we use.
        basic_setup = """
        #define scaleTargets 0
        #define scaleOutput 1
        """

        if self.dense_connectivity:
            basic_setup += """
            #define numGroups 1
            """

        basic_setup += """
        #define paddingStart (-%(pad)d)
        const int *hid_grads_dims = CudaNdarray_HOST_DIMS(%(hid_grads)s);
        const int hidGradsSizeY = hid_grads_dims[1];
        const int hidGradsSizeX = hid_grads_dims[2];
        const int numModules = hidGradsSizeX * hidGradsSizeY;
        int partialSum = %(partial_sum)d > 0 ? %(partial_sum)d : numModules;

        // using this expression instead of numModules %% partialSum
        // because nvcc+msvc9 yield a strange behaviour when using %%
        if ( numModules - (numModules / partialSum) * partialSum != 0) {
            PyErr_Format(PyExc_ValueError,
                "partialSum must divide numModules, but partialSum=%%d and "
                "numModules=%%d", partialSum, numModules);
            %(fail)s;
        }
        """

        basic_setup += """
        #define moduleStride %d
        """ % self.stride
        if self.copy_non_contiguous:
            raise UnimplementedError()
        else:
            basic_setup += "#define WEIGHTACTS_COPY_NON_CONTIGUOUS 0\n"

        # The amount of braces that must be closed at the end
        num_braces = 0

        # Convert images int nv_images, an NVMatrix, for compatibility
        # with the cuda-convnet functions
        setup_nv_images = self._argument_contiguity_check("images") + """
        if (%(images)s->nd != 4)
        {
            PyErr_Format(PyExc_ValueError,
                "images must have nd=4, got nd=%%i", %(images)s->nd);
            %(fail)s;
        }
        { //setup_nv_images brace 1
        const int * images_dims = CudaNdarray_HOST_DIMS(%(images)s);
        const int img_channels = images_dims[0];
        if (img_channels > 3 && img_channels %% 4 != 0)
        {
            PyErr_Format(PyExc_ValueError,
                "images must have 3 or fewer channels, or have a multiple of 4 channels, got %%i",
                img_channels);
            %(fail)s;
        }

        { //setup_nv_images brace 2
        const int * hid_grads_dims = CudaNdarray_HOST_DIMS(%(hid_grads)s);
        const int imgSizeY = images_dims[1];
        const int imgSizeX = images_dims[2];
        const int batch_size = images_dims[3];
        NVMatrix nv_images(%(images)s, img_channels * imgSizeY * imgSizeX, batch_size, "weight_acts: nv_images");
        """
        num_braces += 2

        # Convert hid_grads int nv_hid_grads, an NVMatrix, for compatibility
        # with the cuda-convnet functions
        setup_nv_hid_grads = self._argument_contiguity_check("hid_grads") + """
        if (%(hid_grads)s->nd != 4)
        {
            PyErr_Format(PyExc_ValueError,
                "hid_grads must have nd=4, got nd=%%i", %(hid_grads)s->nd);
            %(fail)s;
        }

        { //setup_nv_hid_grads brace 1
        const int numFilters = hid_grads_dims[0];
        const int batch_size = hid_grads_dims[3];
        NVMatrix nv_hid_grads(%(hid_grads)s, numFilters * hidGradsSizeY *
                                           hidGradsSizeX, batch_size, "weight_acts:nv_hid_grads");
        """
        num_braces += 1

        setup_nv_weights_grads = """
        int filters_dims[4];
        // filters:  (input channels, filter rows, filter cols, output channels)

        npy_intp *shape_dims = PyArray_DIMS(%(output_shape)s);
        npy_intp target_rows, target_cols;
        PyArrayObject *casted_shape;
        PyArray_Descr *intp_dtype;
        if (PyArray_NDIM(%(output_shape)s) != 1) {
            PyErr_Format(PyExc_ValueError,
                         "output shape must be a vector, got %%d-tensor",
                         PyArray_NDIM(%(output_shape)s));
            %(fail)s;
        }
        else if (shape_dims[0] != 2)
        {
            PyErr_Format(PyExc_ValueError,
                         "output shape must be length 2, got %%d",
                         (int)shape_dims[0]);
            %(fail)s;
        }
        else if ((PyArray_DESCR(%(output_shape)s))->kind != 'i' &&
                 (PyArray_DESCR(%(output_shape)s))->kind != 'u')
        {
            PyErr_SetString(PyExc_TypeError,
                            "output shape must have integer or uint dtype");
            %(fail)s;
        }
        intp_dtype = PyArray_DescrFromType(NPY_INTP);
        casted_shape = (PyArrayObject *)PyArray_CastToType(%(output_shape)s,
                                                           intp_dtype, 0);
        target_rows = *((npy_intp *)PyArray_GETPTR1(casted_shape, 0));
        target_cols = *((npy_intp *)PyArray_GETPTR1(casted_shape, 1));
        filters_dims[0] = img_channels;
        filters_dims[1] = target_rows;
        filters_dims[2] = target_cols;
        if (filters_dims[1] != filters_dims[2])
        {
            PyErr_Format(PyExc_ValueError,
            "filter must be square, but have shape (%%d, %%d).",
            filters_dims[1], filters_dims[2]);
            %(fail)s;
        }
        else if (moduleStride > filters_dims[1]) {
            PyErr_Format(PyExc_ValueError,
            "stride %%d greater than filter size (%%d, %%d)",
            moduleStride, filters_dims[1], filters_dims[2]);
            %(fail)s;
        }
        filters_dims[3] = numFilters;
        const int filterSize = filters_dims[1];
        int partialsum_storage_dims[5];
        for (int i = 1; i < 5; i++)
        {
            partialsum_storage_dims[i] = filters_dims[i - 1];
        }
        partialsum_storage_dims[0] = numModules / partialSum;
        if (partialSum != numModules &&
            CudaNdarray_prep_output(&%(partialsum_storage)s, 5,
                                    partialsum_storage_dims))
        {
            %(fail)s;
        }

        for (int i = 0; i < 4; i++)
        {
            if (filters_dims[i] <= 0)
            {
                printf("filters_dims[%%d] = %%d\\n", i, filters_dims[i]);
                assert(false);
            }
        }
        if (CudaNdarray_prep_output(& %(weights_grads)s, 4, filters_dims))
        {
            %(fail)s;
        }

        { // setup_nv_weights_grad brace # 1

        NVMatrix nv_weights_grads(%(weights_grads)s, filters_dims[0] * filterSize
                                  * filterSize, numFilters,
                                  "weight_acts:nv_weights_grads");

        """

        num_braces += 1

        # note: imgSizeX is not specified here, it is computed internally
        # (in _filterActsSparse) by the lines:
        # int imgPixels = images.getNumRows() / numImgColors;
        # int imgSizeX = imgPixels / imgSizeY;
        #
        # note: numFilters is not specified here. it is determined by
        # nv_filters.getNumCols()
        #
        # note: the size of the filters is determined by dividing
        # nv_filters.getNumRows() by numFilterColors
        #
        run_kernel = """

        if (partialSum == numModules)
            _weightActs(nv_images, nv_hid_grads, nv_weights_grads,
                        imgSizeY, hidGradsSizeY, hidGradsSizeX, filterSize,
                        paddingStart, moduleStride, img_channels, numGroups,
                        partialSum, 0, 1);
        else {
            NVMatrix nv_partialsum(%(partialsum_storage)s, (numModules / partialSum) *
                     filters_dims[0] * filterSize * filterSize, numFilters,
                     "weight_acts: nv_partialsum");
            _weightActs(nv_images, nv_hid_grads, nv_partialsum,
                        imgSizeY, hidGradsSizeY, hidGradsSizeX, filterSize,
                        paddingStart, moduleStride, img_channels, numGroups,
                        partialSum, 0, 1);
            nv_partialsum.reshape((numModules / partialSum), filters_dims[0] * filterSize * filterSize * numFilters);

            // sum out axis 0 of nv_partialsum
            #define AXIS 0
            // scale the contents of nv_weights_grads by 0
            // i.e., clear out its pre-existing content
            #define SCALE_THIS 0
            // scale the new sum by 1, i.e., don't do any scaling
            #define SCALE_SUM 1
            nv_weights_grads.addSum(nv_partialsum, AXIS, SCALE_THIS, SCALE_SUM);
        }
        """

        braces = '}' * num_braces

        rval = (basic_setup +
                setup_nv_images +
                setup_nv_hid_grads +
                setup_nv_weights_grads +
                run_kernel +
                braces)

        rval = render_string(rval, locals())

        return rval

    def c_code_cache_version(self):
<<<<<<< HEAD
        """
        .. todo::

            WRITEME
        """
        return (7,)
=======
        return (7,)

    def grad(self, inp, grads):
        images, hids = inp

        if 'Cuda' not in str(type(images)):
            raise TypeError("inputs must be cuda")
        if 'Cuda' not in str(type(hids)):
            raise TypeError("filters must be cuda")

        dout0, dout1 = grads
        dout0 = gpu_contiguous(dout0)
        dout1 = gpu_contiguous(dout1)

        if 'Cuda' not in str(type(dout0)):
            raise TypeError("output gradients must be cuda")

        if 'Cuda' not in str(type(dout1)):
            raise TypeError("output gradients must be cuda")
        numModules = hids.shape[1] * hids.shape[2]
        #if self.partial_sum is None:
        #    dout = dout0
        #else:
        #    # Annoying ...
        #    dout = ifelse(TT.eq(numModules, self.partial_sum), dout0, dout1)

        dout = dout0

        # Filter acts
        d_hids = FilterActs(self.pad, self.partial_sum, self.stride)(images,
                                                                    dout)
        # Img acts
        ishape = images.shape[1:3]
        d_images = ImageActs(self.pad, self.partial_sum, self.stride)(
            images, dout, ishape)

        return [d_hids, d_images]

    def R_op(self, inp, evals):
        img, hid_grads, output_shape = inp
        ev_img, ev_hid_grads, ev_output_shape = evals

        rval0 = None
        rval1 = None
        if ev_img is not None:
            ev_img = gpu_contiguous(ev_img)
            rval0 = self(ev_img, hid_grads, output_shape)
        if ev_hid_grads is not None:
            ev_hid_grads = gpu_contiguous(ev_hid_grads)
            rval1 = self(img, ev_hid_grads, output_shape)

        if rval0 is not None and rval1 is not None:
            return [rval0[0] + rval1[0], rval0[1]+rval1[1] ]
        elif rval0 is not None:
            return rval0
        elif rval1 is not None:
            return rval1
        else:
            return [None, None]
>>>>>>> f8e81ea6
<|MERGE_RESOLUTION|>--- conflicted
+++ resolved
@@ -402,14 +402,11 @@
         return rval
 
     def c_code_cache_version(self):
-<<<<<<< HEAD
         """
         .. todo::
 
             WRITEME
         """
-        return (7,)
-=======
         return (7,)
 
     def grad(self, inp, grads):
@@ -468,5 +465,4 @@
         elif rval1 is not None:
             return rval1
         else:
-            return [None, None]
->>>>>>> f8e81ea6
+            return [None, None]