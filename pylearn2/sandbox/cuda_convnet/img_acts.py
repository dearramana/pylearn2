"""
A theano / pylearn2 wrapper for cuda-convnet's convFilterActs function.
"""
__authors__ = "David Warde-Farley and Ian Goodfellow"
__copyright__ = "Copyright 2010-2013, Universite de Montreal"
__credits__ = ["David Warde-Farley and Ian Goodfellow"]
__license__ = "3-clause BSD"
__maintainer__ = "LISA Lab"
__email__ = "pylearn-dev@googlegroups"

"""
This module may contain code copied directly or modified from cuda-convnet.
The copyright and licensing notice for this code is reproduced below:


/*
 * Copyright (c) 2011, Alex Krizhevsky (akrizhevsky@gmail.com)
 * All rights reserved.
 *
 * Redistribution and use in source and binary forms, with or without modification,
 * are permitted provided that the following conditions are met:
 *
 * - Redistributions of source code must retain the above copyright notice,
 *   this list of conditions and the following disclaimer.
 *
 * - Redistributions in binary form must reproduce the above copyright notice,
 *   this list of conditions and the following disclaimer in the documentation
 *   and/or other materials provided with the distribution.
 *
 * THIS SOFTWARE IS PROVIDED BY THE COPYRIGHT HOLDERS AND CONTRIBUTORS "AS IS"
 * AND ANY EXPRESS OR IMPLIED WARRANTIES, INCLUDING, BUT NOT LIMITED TO, THE
 * IMPLIED WARRANTIES OF MERCHANTABILITY AND FITNESS FOR A PARTICULAR PURPOSE
 * ARE DISCLAIMED. IN NO EVENT SHALL THE COPYRIGHT HOLDER OR CONTRIBUTORS BE
 * LIABLE FOR ANY DIRECT, INDIRECT, INCIDENTAL, SPECIAL, EXEMPLARY, OR CONSEQUENTIAL
 * DAMAGES (INCLUDING, BUT NOT LIMITED TO, PROCUREMENT OF SUBSTITUTE GOODS OR SERVICES;
 * LOSS OF USE, DATA, OR PROFITS; OR BUSINESS INTERRUPTION) HOWEVER CAUSED AND
 * ON ANY THEORY OF LIABILITY, WHETHER IN CONTRACT, STRICT LIABILITY, OR TORT (INCLUDING
 * NEGLIGENCE OR OTHERWISE) ARISING IN ANY WAY OUT OF THE USE OF THIS SOFTWARE,
 * EVEN IF ADVISED OF THE POSSIBILITY OF SUCH DAMAGE.
 */

"""

from theano.gradient import DisconnectedType
from theano.gof import Apply
from theano.sandbox.cuda import CudaNdarrayType
from theano.sandbox.cuda.basic_ops import as_cuda_ndarray_variable

from pylearn2.sandbox.cuda_convnet.base_acts import BaseActs
from pylearn2.sandbox.cuda_convnet.base_acts import UnimplementedError

from pylearn2.sandbox.cuda_convnet.weight_acts import WeightActs
from pylearn2.sandbox.cuda_convnet.filter_acts import FilterActs

# Must delay import to avoid circular import problem
FilterActs = None
WeightActs = None


class ImageActs(BaseActs):
    """
    Transpose of FilterActs.

    This is intended to be a very low-level, performance-oriented op.

    It will not try to fix the input for you. That would slow it down.
    The input must be in the right format. If not, it raises an exception.

    Currently, this op must be inserted manually, not by optimizations.

    Note that below the term "input" refers to the input to FilterActs.
    This op does the tranpose of that, so its output is sized like
    FilterActs' input.

    * hid_acts: (output channels, rows, cols, batch_size)
    * filters: (input channels, filter rows, filter cols, output channels).
      Rows must be the same as cols. Output channels must be a multiple
      of 16.
    * output: (input channels, input rows, input cols, batch size)

    Notes
    -----
    All of these convolution routines are optimized for the case when
    the number of images (i.e. the minibatch size) is a multiple of 128.
    Other batch sizes will work, but Alex "made no attempt whatsoever
    to make them work fast."
    """

    # __eq__ and __hash__ are defined in BaseActs.
    # If you add an __init__ method that adds new members to ImageActs,
    # you may need to implement a new version of __eq__ and __hash__
    # in ImageActs, that considers these parameters.

    def make_node(self, hid_acts, filters, output_shape=None):
        """
        .. todo::

            WRITEME

        Parameters
        ----------
        hid_acts : WRITEME
        filters : WRITEME
        output_shape : 2-element TensorVariable, optional
            The spatial shape of the image
        """

        if not isinstance(hid_acts.type, CudaNdarrayType):
            raise TypeError("ImageActs: expected hid_acts.type to be CudaNdarrayType, "
                    "got " + str(hid_acts.type))

        if not isinstance(filters.type, CudaNdarrayType):
            raise TypeError("ImageActs: expected filters.type to be CudaNdarrayType, "
                    "got " + str(filters.type))


        if output_shape is None:
            if self.stride != 1:
                raise ValueError("You must specify an output_shape for ImageActs if the stride is not 1.")
            hid_shape = hid_acts.shape[1:3]
            kernel_shape = filters.shape[1:3]
            output_shape = hid_shape + kernel_shape - 2 * self.pad - 1

        assert hid_acts.ndim == 4
        assert filters.ndim == 4

        channels_broadcastable = filters.type.broadcastable[3]
        batch_broadcastable = hid_acts.type.broadcastable[3]
        # Computing whether the rows and columns are broadcastable requires doing
        # arithmetic on quantities that are known only at runtime, like the specific
        # shape of the image and kernel
        rows_broadcastable = False
        cols_broadcastable = False

        targets_broadcastable = (channels_broadcastable, rows_broadcastable,
                cols_broadcastable, batch_broadcastable)
        targets_type = CudaNdarrayType(broadcastable=targets_broadcastable)
        targets = targets_type()

        return Apply(self, [hid_acts, filters, output_shape], [targets])

    def flops(self, inputs, outputs):
        """ Useful with the hack in profilemode to print the MFlops"""
        hid_acts, filters, output_shape = inputs
        out, = outputs
        assert hid_acts[0] == filters[3]
        flops = (hid_acts[3] * filters[0] * hid_acts[0] *
                 filters[1] * filters[2] *
                 hid_acts[1] * hid_acts[2] * 2)
        return flops

    def connection_pattern(self, node):
        """
        .. todo::

            WRITEME
        """
        return [[1], [1], [0]]

    def grad(self, inputs, g_outputs):
        """
        .. todo::

            WRITEME
        """
        hid_acts, filters, output_shape = inputs
        g_images, = g_outputs
        g_images = as_cuda_ndarray_variable(g_images)
        assert not isinstance(g_images, list)

        global FilterActs
        global WeightActs
        if FilterActs is None:
            from pylearn2.sandbox.cuda_convnet.filter_acts import FilterActs
            from pylearn2.sandbox.cuda_convnet.weight_acts import WeightActs

        g_filters = WeightActs(stride=self.stride,
                partial_sum=self.partial_sum, pad=self.pad)(
                        g_images, hid_acts, filters.shape[1:3])[0]
        assert not isinstance(g_filters, list)
        g_hid_acts = FilterActs(stride=self.stride, pad=self.pad,
                partial_sum=self.partial_sum)(g_images, filters)

        return [g_hid_acts, g_filters, DisconnectedType()()]

    def c_code(self, node, name, inputs, outputs, sub):
        """
        .. todo::

            WRITEME
        """
        hid_acts, filters, output_shape = inputs
        targets, = outputs
        fail = sub['fail']

        # convFilterActs will multiply targets by scaleTargets
        # then add scaleOutput * (the convolution value)
        # We could make use of this to implement an inplace
        # addconv op but for this op we just want to compute
        # the convolution so we set them to 0 and 1 respectively
        # Note: there is another version of convFilterActs that
        # does not take these arguments, but it is just a wrapper
        # around the version that does take them, so we save
        # a function call by using the version that we use.
        basic_setup = """
        #define scaleTargets 0
        #define scaleOutput 1
        """

        if self.dense_connectivity:
            basic_setup += """
            #define numGroups 1
            """

        basic_setup += """
        #define paddingStart (-%d)
        """ % self.pad

        basic_setup += """
        #define moduleStride %d
        """ % self.stride

        if self.copy_non_contiguous:
            raise UnimplementedError()
        else:
            basic_setup += "#define IMAGEACTS_COPY_NON_CONTIGUOUS 0\n"

        # The amount of braces that must be closed at the end
        num_braces = 0

        # Convert images int nv_hid_acts, an NVMatrix, for compatibility
        # with the cuda-convnet functions
        setup_nv_hid_acts = self._argument_contiguity_check("hid_acts") + """
        if (%(hid_acts)s->nd != 4)
        {
            PyErr_Format(PyExc_ValueError,
                "hid_acts must have nd=4, got nd=%%i", %(hid_acts)s->nd);
            %(fail)s;
        }

        { //setup_nv_hid_acts brace 1
        const int *hid_act_dims = CudaNdarray_HOST_DIMS(%(hid_acts)s);
        const int numFilters = hid_act_dims[0];
        const int hidActsSizeY = hid_act_dims[1];
        const int hidActsSizeX = hid_act_dims[2];
        //printf("hidActs shape: %%d %%d\\n", hidActsSizeY, hidActsSizeX);
        const int batch_size = hid_act_dims[3];
        NVMatrix nv_hid_acts(%(hid_acts)s, numFilters * hidActsSizeY *
                                           hidActsSizeX, batch_size, "image_acts:nv_hid_acts");
        int img_channels = -1;
        """
        num_braces += 1

        # Convert filters into nv_filters, an NVMatrix, for compatibility
        # with the cuda-convnet functions

        setup_nv_filters = self._argument_contiguity_check("filters") + """
        if (%(filters)s->nd != 4)
        {
            PyErr_Format(PyExc_ValueError,
            "filters must have nd=4, got nd=%%i", %(filters)s->nd);
            %(fail)s;
        }

        { // setup_nv_filters brace 1
        const int * filters_dims = CudaNdarray_HOST_DIMS(%(filters)s);
        const int filter_channels = filters_dims[0];
        const int filter_rows = filters_dims[1];
        const int filter_cols = filters_dims[2];
        const int num_filters = filters_dims[3];

        if ((num_filters %% (numGroups * 16)) != 0)
        {
            PyErr_Format(PyExc_ValueError,
            "Each group must have a multiple of 16 channels, but num_filters %%%% (numGroups * 16) = %%d %%%% ( %%d * 16) = %%d.",
            num_filters, numGroups, num_filters %% (numGroups * 16));
            %(fail)s;
        }

        if (filter_rows != filter_cols)
        {
            PyErr_Format(PyExc_ValueError,
            "filter must be square, but have shape (%%d, %%d).",
            filter_rows, filter_cols);
            %(fail)s;
        }
        else if (moduleStride > filter_rows) {
            PyErr_Format(PyExc_ValueError,
            "stride %%d greater than filter size (%%d, %%d)",
            moduleStride, filter_rows, filter_cols);
            %(fail)s;
        }

        { // setup_nv_filters brace 2


        NVMatrix nv_filters(%(filters)s, filter_channels * filter_rows *
        filter_cols, num_filters, "img_acts:nv_filters");
        """
        num_braces += 2

        #target_rows = "(hidActsSizeY + filter_rows + 2 * paddingStart) * moduleStride - 1"
        #target_cols = "(hidActsSizeX + filter_cols + 2 * paddingStart) * moduleStride - 1"

        setup_nv_targets = """

        #define numModulesY hid_act_dims[1]
        #define numModulesX hid_act_dims[2]
        npy_intp *shape_dims = PyArray_DIMS(%(output_shape)s);
        npy_intp target_rows, target_cols;
        PyArrayObject *casted_shape;
        PyArray_Descr *intp_dtype;
        if (PyArray_NDIM(%(output_shape)s) != 1) {
            PyErr_Format(PyExc_ValueError,
                         "output shape must be a vector, got %%d-tensor",
                         PyArray_NDIM(%(output_shape)s));
            %(fail)s;
        }
        else if (shape_dims[0] != 2)
        {
            PyErr_Format(PyExc_ValueError,
                         "output shape must be length 2, got %%d",
                         (int)shape_dims[0]);
            %(fail)s;
        }
        else if ((PyArray_DESCR(%(output_shape)s))->kind != 'i' &&
                 (PyArray_DESCR(%(output_shape)s))->kind != 'u')
        {
            PyErr_SetString(PyExc_TypeError,
                            "output shape must have integer or uint dtype");
            %(fail)s;
        }
        intp_dtype = PyArray_DescrFromType(NPY_INTP);
        casted_shape = (PyArrayObject *)PyArray_CastToType(%(output_shape)s,
                                                           intp_dtype, 0);
        target_rows = *((npy_intp *)PyArray_GETPTR1(casted_shape, 0));
        target_cols = *((npy_intp *)PyArray_GETPTR1(casted_shape, 1));
        {
        int target_dims [] = {
            filter_channels,
            target_rows,
            target_cols,
            batch_size };
        #define filterSize filter_rows
        #define MAX_ROWS (paddingStart + (numModulesY-1) * moduleStride + filterSize)
        if ((target_rows > MAX_ROWS)
            || (paddingStart + (numModulesX-1) * moduleStride + filterSize < target_cols))
        {
            PyErr_Format(PyExc_ValueError, "pylearn2.sandbox.cuda_convnet.image_acts.ImageActs: incompatible target image size (%%d, %%d), maximum (%%d, %%d)",
                         (int)target_rows, (int)target_cols,
                         (int)MAX_ROWS,
                         (int)(paddingStart + (numModulesX-1) * moduleStride + filterSize));
            %(fail)s;
        }
        if (CudaNdarray_prep_output(& %(targets)s, 4, target_dims))
        {
            %(fail)s;
        }

        { // setup_nv_filters brace # 1
        const int imgSizeY = (int)target_rows;
        const int imgSizeX = (int)target_cols;

        NVMatrix nv_targets(%(targets)s, target_dims[0] * target_dims[1]
         * target_dims[2], target_dims[3], "image_acts: nv_targets");

        """

        num_braces += 2

        # note: numFilters is not specified here. it is determined by
        # nv_filters.getNumCols()
        #
        # note: the size of the filters is determined by dividing
        # nv_filters.getNumRows() by numFilterColors
        #
        do_convolution = """
        convImgActs(nv_hid_acts, nv_filters, nv_targets,
                    imgSizeY, imgSizeX, numModulesY,
                    paddingStart, moduleStride, filter_channels,
                    numGroups);
        """

        braces = '}' * num_braces

        rval = basic_setup + \
                setup_nv_hid_acts + \
                setup_nv_filters + \
                setup_nv_targets + \
                do_convolution + \
                braces

        rval = rval % locals()

        return rval

    def c_code_cache_version(self):
<<<<<<< HEAD
        """
        .. todo::

            WRITEME
        """
        return (9,)
=======
        return (9,)

    def R_op(self, inp, evals):
        hid_acts, filters, output_shape = inp
        ev_hid_acts, ev_filters, ev_output_shape = evals

        rval0 = None
        rval1 = None
        if ev_hid_acts is not None:
            ev_hid_acts = gpu_contiguous(ev_hid_acts)
            rval0 = self(ev_hid_acts, filters, output_shape)
        if ev_filters is not None:
            ev_filters = gpu_contiguous(ev_filters)
            rval1 = self(hid_acts, ev_filters, output_shape)

        if rval0 is not None and rval1 is not None:
            return [rval0 + rval1]
        elif rval0 is not None:
            return [rval0]
        elif rval1 is not None:
            return [rval1]
        else:
            return [None]


    def grad(self, inp, grads):
        hids, filters = inp

        if 'Cuda' not in str(type(filters)):
            raise TypeError("inputs must be cuda")
        if 'Cuda' not in str(type(hids)):
            raise TypeError("filters must be cuda")

        dout, = grads
        dout = gpu_contiguous(dout)

        if 'Cuda' not in str(type(dout)):
            raise TypeError("output gradients must be cuda")

        d_hids = FilterActs(self.pad, self.partial_sum, self.stride)(dout,
                                                                    filters)
        fshape = filters.shape[1:3]
        d_filters = WeightActs(self.pad, self.partial_sum, self.stride)(
            images, dout, fshape)[0]
        return [d_hids, d_filters]
>>>>>>> f8e81ea6
<|MERGE_RESOLUTION|>--- conflicted
+++ resolved
@@ -395,14 +395,11 @@
         return rval
 
     def c_code_cache_version(self):
-<<<<<<< HEAD
         """
         .. todo::
 
             WRITEME
         """
-        return (9,)
-=======
         return (9,)
 
     def R_op(self, inp, evals):
@@ -447,5 +444,4 @@
         fshape = filters.shape[1:3]
         d_filters = WeightActs(self.pad, self.partial_sum, self.stride)(
             images, dout, fshape)[0]
-        return [d_hids, d_filters]
->>>>>>> f8e81ea6
+        return [d_hids, d_filters]