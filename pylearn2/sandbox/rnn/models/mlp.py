--- conflicted
+++ resolved
@@ -9,7 +9,6 @@
 from pylearn2.space import VectorSpace, IndexSpace
 from pylearn2.sandbox.rnn.space import SequenceSpace
 from pylearn2.utils import sharedX
-<<<<<<< HEAD
 
 class RecursiveConvolutionalLayer(mlp.Layer):
     """
@@ -151,9 +150,6 @@
 
     def get_params(self):
         return self.params
-=======
-from pylearn2.sandbox.nlp.linear.matrixmul import MatrixMul
->>>>>>> be6158eb
 
 class Recurrent(mlp.Layer):
     """
