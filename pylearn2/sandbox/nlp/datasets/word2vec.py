"""
Dataset wrapper for Google's pre-trained word2vec embeddings.
This dataset maps sequences of character indices to word embeddings.

See: https://code.google.com/p/word2vec/
"""
import cPickle
import functools

import numpy as np
import tables

from pylearn2.sandbox.nlp.datasets.text import TextDatasetMixin
from pylearn2.sandbox.rnn.space import SequenceSpace
from pylearn2.sandbox.rnn.utils.iteration import (
    SequentialSubsetIterator, ShuffledSequentialSubsetIterator
)
from pylearn2.datasets.vector_spaces_dataset import VectorSpacesDataset
from pylearn2.space import IndexSpace, CompositeSpace, VectorSpace
from pylearn2.utils.iteration import FiniteDatasetIterator
from pylearn2.utils.string_utils import preprocess


class Word2Vec(VectorSpacesDataset, TextDatasetMixin):
    """
    Loads the data from a PyTables VLArray (character indices)
    and CArray (word embeddings) and stores them as an array
    of arrays and a matrix respectively.

    Parameters
    ----------
    which_set : str
        Either `train` or `valid`
    """
    def __init__(self, which_set):
        assert which_set in ['train', 'valid']

        # TextDatasetMixin parameters
        self._unknown_index = 0
        self._end_of_word_index = 100
        self._case_sensitive = True
        with open(preprocess('${PYLEARN2_DATA_PATH}/word2vec/'
                             'char_vocab.pkl')) as f:
            self._vocabulary = cPickle.load(f)

        # Load the data
        print "loading data"
        with tables.open_file(preprocess('${PYLEARN2_DATA_PATH}/word2vec/'
                                         'characters.h5')) as f:
            node = f.get_node('/characters_%s' % which_set)
            # VLArray is strange, and this seems faster than reading node[:]
            # Format is now [batch, time, data]
            # TODO: Do addition EOW index on the below line, not using for loop
            X = np.asarray([char_sequence.append[:, np.newaxis]
                            for char_sequence in node])
<<<<<<< HEAD
            
            for ind, word in enumerate(X):
                word = np.append(word,self._end_of_word_index) # append unknown character
                X[ind] = word.reshape(len(word),1) # reshape

            ##############
            #for key, val in self._vocabulary.iteritems():
            #    if val in [0,20,60,67,24,41,31,38,34,13,21,9,73,61]:
            #        print key, val
            ############
=======
        print "X[0]"
        print X[0]
        print X[1]
        print X[2]
>>>>>>> be6158eb
        self._sequence_lengths = [len(sequence) for sequence in X]
        #self._sequence_lengths = None
        print "Loading targets"
        with tables.open_file(preprocess('${PYLEARN2_DATA_PATH}/word2vec/'
                                         'embeddings.h5')) as f:
            node = f.get_node('/embeddings_%s' % which_set)
            y = node[:]
        
        with open(preprocess('/data/lisatmp3/devincol/normalization.pkl')) as f:
            (means, stds) = cPickle.load(f)

        print "normalizing targets"
        y = (y - means)/stds
        source = ('features', 'targets')
        space = CompositeSpace([SequenceSpace(IndexSpace(dim=1,
                                                         max_labels=101)),
                                VectorSpace(dim=300)])
        super(Word2Vec, self).__init__(data=(X, y), data_specs=(space, source))

    @functools.wraps(VectorSpacesDataset.iterator)
    def iterator(self, mode=None, batch_size=None, num_batches=None,
                 topo=None, targets=None, rng=None, data_specs=None,
                 return_tuple=False):
        if rng is None:
            rng = self.rng
        if mode is None or mode == 'shuffled_sequential':
            subset_iterator = ShuffledSequentialSubsetIterator(
                dataset_size=self.get_num_examples(),
                batch_size=batch_size,
                num_batches=num_batches,
                rng=rng,
                sequence_lengths=self._sequence_lengths
            )
        elif mode == 'sequential':
            subset_iterator = SequentialSubsetIterator(
                dataset_size=self.get_num_examples(),
                batch_size=batch_size,
                num_batches=num_batches,
                rng=None,
                sequence_lengths=self._sequence_lengths
            )
        else:
            raise ValueError('For sequential datasets only the '
                             'SequentialSubsetIterator and '
                             'ShuffledSequentialSubsetIterator have been '
                             'ported, so the mode `%s` is not supported.' %
                             (mode,))

        if data_specs is None:
            data_specs = self.data_specs
        return FiniteDatasetIterator(
            dataset=self,
            subset_iterator=subset_iterator,
            data_specs=data_specs,
            return_tuple=return_tuple
        )<|MERGE_RESOLUTION|>--- conflicted
+++ resolved
@@ -53,8 +53,6 @@
             # TODO: Do addition EOW index on the below line, not using for loop
             X = np.asarray([char_sequence.append[:, np.newaxis]
                             for char_sequence in node])
-<<<<<<< HEAD
-            
             for ind, word in enumerate(X):
                 word = np.append(word,self._end_of_word_index) # append unknown character
                 X[ind] = word.reshape(len(word),1) # reshape
@@ -64,12 +62,6 @@
             #    if val in [0,20,60,67,24,41,31,38,34,13,21,9,73,61]:
             #        print key, val
             ############
-=======
-        print "X[0]"
-        print X[0]
-        print X[1]
-        print X[2]
->>>>>>> be6158eb
         self._sequence_lengths = [len(sequence) for sequence in X]
         #self._sequence_lengths = None
         print "Loading targets"
