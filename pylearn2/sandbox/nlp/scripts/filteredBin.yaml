--- conflicted
+++ resolved
@@ -5,13 +5,8 @@
     node: '/filtered_binarized_corpus_train',
     which_set: 'train',
     frame_length: &n 7,
-<<<<<<< HEAD
-    stop: 10000000,
-    _iter_num_batches: 10000
-=======
     stop: 5000000,
     _iter_num_batches: 10000,
->>>>>>> 913dd6cb
     X_labels: &l 150000
   },
   model: !obj:pylearn2.models.mlp.MLP {
