"""
Tests for WMAPE.
"""
from pylearn2.config import yaml_parse
from pylearn2.testing.skip import skip_if_no_sklearn


def test_wmape():
    """Test WMapeChannel."""
<<<<<<< HEAD
=======
#     return 
>>>>>>> d2218718
    skip_if_no_sklearn()
    trainer = yaml_parse.load(test_yaml)
    trainer.main_loop()


test_yaml = """
!obj:pylearn2.train.Train {
    dataset:
        &train !obj:pylearn2.testing.datasets.random_dense_design_matrix_for_regression
      {
          rng: !obj:numpy.random.RandomState { seed: 1 },
          num_examples: 10,
          dim: 10,
          reg_min: 1,
          reg_max: 1000
      },
    model: !obj:pylearn2.models.mlp.MLP {
        nvis: 10,
        layers: [
            !obj:pylearn2.models.mlp.Sigmoid {
                layer_name: h0,
                dim: 10,
                irange: 0.05,
            },
            !obj:pylearn2.models.mlp.Linear {
                layer_name: y,
                dim: 1,
                irange: 0.,
            }
        ],
    },
    algorithm: !obj:pylearn2.training_algorithms.bgd.BGD {
        monitoring_dataset: {
            'train': *train,
        },
        batches_per_iter: 1,
        monitoring_batches: 1,
        termination_criterion: !obj:pylearn2.termination_criteria.And {
            criteria: [
                !obj:pylearn2.termination_criteria.EpochCounter {
                    max_epochs: 1,
                },
                !obj:pylearn2.termination_criteria.MonitorBased {
                    channel_name: train_y_wmape,
                    prop_decrease: 0.,
                    N: 1,
                },
            ],
        },
    },
    extensions: [
        !obj:pylearn2.train_extensions.wmape_channel.WMapeChannel {},
    ],
}
"""<|MERGE_RESOLUTION|>--- conflicted
+++ resolved
@@ -7,10 +7,6 @@
 
 def test_wmape():
     """Test WMapeChannel."""
-<<<<<<< HEAD
-=======
-#     return 
->>>>>>> d2218718
     skip_if_no_sklearn()
     trainer = yaml_parse.load(test_yaml)
     trainer.main_loop()
@@ -19,7 +15,8 @@
 test_yaml = """
 !obj:pylearn2.train.Train {
     dataset:
-        &train !obj:pylearn2.testing.datasets.random_dense_design_matrix_for_regression
+      &train !obj:pylearn2.testing.datasets.\
+random_dense_design_matrix_for_regression
       {
           rng: !obj:numpy.random.RandomState { seed: 1 },
           num_examples: 10,
