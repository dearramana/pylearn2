--- conflicted
+++ resolved
@@ -10,7 +10,6 @@
 __maintainer__ = "Ian Goodfellow"
 __email__ = "goodfeli@iro"
 
-import os.path
 import numpy as N
 import warnings
 np = N
@@ -21,7 +20,7 @@
 from pylearn2.utils.mnist_ubyte import read_mnist_images
 from pylearn2.utils.mnist_ubyte import read_mnist_labels
 from pylearn2.utils.rng import make_np_rng
-from pylearn2.utils.string_utils import preprocess
+
 
 class MNIST(dense_design_matrix.DenseDesignMatrix):
     """
@@ -102,47 +101,6 @@
             elif which_set == 'test':
                 size = 10000
             else:
-<<<<<<< HEAD
-                assert False
-
-            if center:
-                topo_view -= topo_view.mean(axis=0)
-
-            if shuffle:
-                self.shuffle_rng = make_np_rng(None, [1, 2, 3],
-                                               which_method="shuffle")
-                for i in xrange(topo_view.shape[0]):
-                    j = self.shuffle_rng.randint(m)
-                    # Copy ensures that memory is not aliased.
-                    tmp = topo_view[i, :, :, :].copy()
-                    topo_view[i, :, :, :] = topo_view[j, :, :, :]
-                    topo_view[j, :, :, :] = tmp
-                    # Note: slicing with i:i+1 works for one_hot=True/False
-                    tmp = y[i:i+1].copy()
-                    y[i] = y[j]
-                    y[j] = tmp
-
-            super(MNIST, self).__init__(topo_view=dimshuffle(topo_view), y=y,
-                                        axes=axes, y_labels=max_labels)
-
-            assert not N.any(N.isnan(self.X))
-
-            if start is not None:
-                assert start >= 0
-                if stop > self.X.shape[0]:
-                    raise ValueError('stop=' + str(stop) + '>' +
-                                     'm=' + str(self.X.shape[0]))
-                assert stop > start
-                self.X = self.X[start:stop, :]
-                if self.X.shape[0] != stop - start:
-                    raise ValueError("X.shape[0]: %d. start: %d stop: %d"
-                                     % (self.X.shape[0], start, stop))
-                if len(self.y.shape) > 1:
-                    self.y = self.y[start:stop, :]
-                else:
-                    self.y = self.y[start:stop]
-                assert self.y.shape[0] == stop - start
-=======
                 raise ValueError(
                     'Unrecognized which_set value "%s".' % (which_set,) +
                     '". Valid values are ["train","test"].')
@@ -170,7 +128,6 @@
             assert m == 60000
         elif which_set == 'test':
             assert m == 10000
->>>>>>> 195b0fc4
         else:
             assert False
 
@@ -265,22 +222,13 @@
     """
 
     def __init__(self, which_set, center=False, one_hot=False):
-        if which_set == 'train':
-            set_path = 'mnist_all_background_images_'\
-                       'rotation_normalized_train_valid.amat'
-        elif which_set == 'test':
-            set_path = 'mnist_all_background_images_'\
-                       'rotation_normalized_test.amat'
-        else:
-            raise ValueError("which_set must be one of: 'test', 'train'")
-        pylearn2_data_path = preprocess("${PYLEARN2_DATA_PATH}")
-        path = os.path.join(pylearn2_data_path,
-                            "mnist/mnist_rotation_back_image/",
-                            set_path)
-        obj = N.loadtxt(path)
-        X = obj[:,:-1]
+        path = "${PYLEARN2_DATA_PATH}/mnist/mnist_rotation_back_image/" \
+            + which_set
+
+        obj = serial.load(path)
+        X = obj['data']
         X = N.cast['float32'](X)
-        y = N.cast['int'](obj[:,-1])
+        y = N.asarray(obj['labels'])
 
         self.one_hot = one_hot
         if one_hot:
@@ -294,7 +242,6 @@
 
         view_converter = dense_design_matrix.DefaultViewConverter((28, 28, 1))
 
-        super(MNIST_rotated_background, self).__init__(
-            X=X, y=y, view_converter=view_converter)
-
-        assert not N.any(N.isnan(self.X))+        super(MNIST_rotated_background, self).__init__(X=X, y=y, view_converter=view_converter)
+
+        assert not N.any(N.isnan(self.X))
