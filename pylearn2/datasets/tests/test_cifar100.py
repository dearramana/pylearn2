--- conflicted
+++ resolved
@@ -8,11 +8,7 @@
 
 class TestCIFAR100(unittest.TestCase):
     """
-<<<<<<< HEAD
     A class for testing datasets/cifar100.py
-=======
-    Class for testing datasets/cifar100.py
->>>>>>> 69ab80c1
 
     Parameters
     ----------
