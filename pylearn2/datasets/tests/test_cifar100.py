--- conflicted
+++ resolved
@@ -7,11 +7,7 @@
 
 
 class TestCIFAR100(unittest.TestCase):
-<<<<<<< HEAD
-"""unittest for cifar100 class"""
-=======
 """class for testing datasets/cifar100.py"""
->>>>>>> f5f2dced
     def setUp(self):
         """TestCIFAR100 setUp"""
         skip_if_no_data()
@@ -23,29 +19,17 @@
         assert not np.any(np.isinf(self.test_set.X))
 
     def test_adjust_for_viewer(self):
-<<<<<<< HEAD
         """test adjust_for_viewer"""
         self.train_set.adjust_for_viewer(self.train_set.X)
 
     def test_adjust_to_be_viewed_with(self):
-        """test adjust_to_be_viewed_with"""
-=======
-        """test adjust_for_viewer method"""
-        self.train_set.adjust_for_viewer(self.train_set.X)
-
-    def test_adjust_to_be_viewed_with(self):
         """tests adjust_to_be_viewed_with method"""
->>>>>>> f5f2dced
         self.train_set.adjust_to_be_viewed_with(
             self.train_set.X,
             np.ones(self.train_set.X.shape))
 
     def test_get_test_set(self):
-<<<<<<< HEAD
-        """test get_test_set"""
-=======
         """tests get_test_set method"""
->>>>>>> f5f2dced
         train_test_set = self.train_set.get_test_set()
         test_test_set = self.test_set.get_test_set()
         assert np.all(train_test_set.X == test_test_set.X)
@@ -79,11 +63,7 @@
         """
         Tests that batches returned by an iterator with topological
         data_specs are the same as the ones returned by calling
-<<<<<<< HEAD
         get_topological_view on the dataset with the corresponding order
-=======
-        get_topological_view on the dataset with the corresponding order 
->>>>>>> f5f2dced
 
         Also check that samples from iterators with the same data_specs
         with Conv2DSpace do not depend on the axes of the dataset
