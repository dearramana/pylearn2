--- conflicted
+++ resolved
@@ -28,14 +28,9 @@
                                   one_hot=1)
 
     def test_get_topological_view(self):
-<<<<<<< HEAD
         """Test smallNORB.get_topological_view"""
         #This is just to lower the memory usage. Otherwise, the
         #buildbot use close to 10G of ram.
-=======
-        # This is just to lower the memory usage. Otherwise, the
-        # buildbot use close to 10G of ram.
->>>>>>> 195b0fc4
         norb = SmallNORB('train', stop=1000)
 
         # Get a topological view as a single "(b, s, 0 1, c)" tensor.
