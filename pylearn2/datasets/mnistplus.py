--- conflicted
+++ resolved
@@ -40,11 +40,6 @@
     def __init__(self, which_set, label_type=None,
                  azimuth=False, rotation=False, texture=False,
                  center = False, contrast_normalize=False, seed=132987):
-<<<<<<< HEAD
-        
-=======
-
->>>>>>> 5893ceb3
         assert which_set in ['train','valid','test']
         assert label_type in [None,'label','azimuth','rotation','texture_id']
 
