"""
Classes that define how vector spaces are formatted

Most of our models can be viewed as linearly transforming
one vector space to another. These classes define how the
vector spaces should be represented as theano/numpy
variables.

For example, the VectorSpace class just represents a
vector space with a vector, and the model can transform
between spaces with a matrix multiply. The Conv2DSpace
represents a vector space as an image, and the model
can transform between spaces with a 2D convolution.

To make models as general as possible, models should be
written in terms of Spaces, rather than in terms of
numbers of hidden units, etc. The model should also be
written to transform between spaces using a generic
linear transformer from the pylearn2.linear module.

The Space class is needed so that the model can specify
what kinds of inputs it needs and what kinds of outputs
it will produce when communicating with other parts of
the library. The model also uses Space objects internally
to allocate parameters like hidden unit bias terms in
the right space.
"""
__authors__ = "Ian Goodfellow"
__copyright__ = "Copyright 2010-2012, Universite de Montreal"
__credits__ = ["Ian Goodfellow"]
__license__ = "3-clause BSD"
<<<<<<< HEAD
__maintainer__ = "Ian Goodfellow"
__email__ = "goodfeli@iro"
import ipdb
=======
__maintainer__ = "LISA Lab"
__email__ = "pylearn-dev@googlegroups"

>>>>>>> ad9b42ba
import functools, warnings
import numpy as np
import theano
import theano.sparse
from theano import tensor
from theano.tensor import TensorType
from theano.gof.op import get_debug_values
from theano.sandbox.cuda.type import CudaNdarrayType
from pylearn2.utils import py_integer_types, safe_zip, sharedX, wraps
from pylearn2.format.target_format import OneHotFormatter

if theano.sparse.enable_sparse:
    # We know scipy.sparse is available
    import scipy.sparse


def _is_batch_all(batch, predicate):
    """
    Implementation of is_symbolic_batch() and is_numeric_batch().
    Returns True iff predicate() returns True for all components of
    (possibly composite) batch.

    Parameters
    ----------
    batch : any numeric or symbolic batch.
        This includes numpy.ndarray, theano.gof.Variable, None, or a (nested)
        tuple thereof.

    predicate : function.
        A unary function of any non-composite batch that returns True or False.
    """
    # Catches any CompositeSpace batches that were mistakenly hand-constructed
    # using nested lists rather than nested tuples.
    assert not isinstance(batch, list)

    # Data-less batches such as None or () are valid numeric and symbolic
    # batches.
    #
    # Justification: we'd like
    # is_symbolic_batch(space.make_theano_batch()) to always be True, even if
    # space is an empty CompositeSpace.
    if batch is None or (isinstance(batch, tuple) and len(batch) == 0):
        return True

    if isinstance(batch, tuple):
        subbatch_results = tuple(_is_batch_all(b, predicate)
                                 for b in batch)
        result = all(subbatch_results)

        # The subbatch_results must be all true, or all false, not a mix.
        assert result == any(subbatch_results), ("composite batch had a "
                                                 "mixture of numeric and "
                                                 "symbolic subbatches. This "
                                                 "should never happen.")
        return result
    else:
        return predicate(batch)


def is_symbolic_batch(batch):
    """
    Returns True if batch is a symbolic variable.

    Note that a batch may be both a symbolic and numeric variable
    (e.g. () for empty CompositeSpaces, None for NullSpaces).
    """

    return _is_batch_all(batch, lambda x: isinstance(x, theano.gof.Variable))


def is_numeric_batch(batch):
    """
    Returns True if batch is a numeric variable.

    Note that a batch may be both a symbolic and numeric variable
    (e.g. () for empty CompositeSpaces, None for NullSpaces).
    """
    def is_numeric(batch):
        return isinstance(batch, np.ndarray) or scipy.sparse.issparse(batch)

    return _is_batch_all(batch, is_numeric)


def _dense_to_sparse(batch):
    """
    Casts dense batches to sparse batches (non-composite).

    Supports both symbolic and numeric variables.
    """
    if isinstance(batch, tuple):
        raise TypeError("Composite batches not supported.")

    assert not isinstance(batch, list)

    if is_symbolic_batch(batch):
        assert isinstance(batch, theano.tensor.TensorVariable)
        return theano.sparse.csr_from_dense(batch)
    else:
        assert isinstance(batch, np.ndarray), "type of batch: %s" % type(batch)
        return scipy.sparse.csr_matrix(batch)


def _reshape(arg, shape):
    """
    Reshapes a tensor. Supports both symbolic and numeric variables.

    This is a hack that first converts from sparse to dense, reshapes
    the dense tensor, then re-converts from dense to sparse. It is
    therefore memory-inefficient and unsuitable for large tensors. It
    will be replaced by a proper sparse reshaping Op once Theano
    implements that.
    """

    if isinstance(arg, tuple):
        raise TypeError("Composite batches not supported.")

    assert not isinstance(arg, list)

    if isinstance(arg, (np.ndarray, theano.tensor.TensorVariable)):
        return arg.reshape(shape)
    elif isinstance(arg, theano.sparse.SparseVariable):
        warnings.warn("Using pylearn2.space._reshape(), which is a "
                      "memory-inefficient hack for reshaping sparse tensors. "
                      "Do not use this on large tensors. This will eventually "
                      "be replaced by a proper Theano Op for sparse "
                      "reshaping, once that is written.")
        dense = theano.sparse.dense_from_sparse(arg)
        dense = dense.reshape(shape)
        if arg.format == 'csr':
            return theano.sparse.csr_from_dense(dense)
        elif arg.format == 'csc':
            return theano.sparse.csc_from_dense(dense)
        else:
            raise ValueError('Unexpected sparse format "%s".' % arg.format)
    else:
        raise TypeError('Unexpected batch type "%s"' % str(type(arg)))


def _cast(arg, dtype):
    """
    Does element-wise casting to dtype.
    Supports symbolic, numeric, simple, and composite batches.

    Returns <arg> untouched if <dtype> is None, or dtype is unchanged
    (i.e. casting a float32 batch to float32).

       (One exception: composite batches are never returned as-is.
        A new tuple will always be returned. However, any components
        with unchanged dtypes will be returned untouched.)
    """

    if dtype is None:
        return arg

    assert dtype in tuple(t.dtype for t in theano.scalar.all_types)

    if isinstance(arg, tuple):
        return tuple(_cast(a, dtype) for a in arg)
    elif isinstance(arg, np.ndarray):
        # theano._asarray is a safer drop-in replacement to numpy.asarray.
        return theano._asarray(arg, dtype=dtype)
    elif str(type(arg)) == "<type 'CudaNdarray'>":  # numeric CUDA array
        if str(dtype) != 'float32':
            raise TypeError("Can only cast a numeric CudaNdarray to "
                            "float32, not %s" % dtype)
        else:
            return arg
    elif (isinstance(arg, theano.gof.Variable) and
          isinstance(arg.type, CudaNdarrayType)):  # symbolic CUDA array
        if str(dtype) != 'float32':
            raise TypeError("Can only cast a theano CudaNdArrayType to "
                            "float32, not %s" % dtype)
        else:
            return arg
    elif scipy.sparse.issparse(arg):
        return arg.astype(dtype)
    elif isinstance(arg, theano.tensor.TensorVariable):
        return theano.tensor.cast(arg, dtype)
    elif isinstance(arg, theano.sparse.SparseVariable):
        return theano.sparse.cast(arg, dtype)
    elif isinstance(arg, theano.sandbox.cuda.var.CudaNdarrayVariable):
        return arg
    else:
        raise TypeError("Unsupported arg type '%s'" % str(type(arg)))


class Space(object):
    """
    A vector space that can be transformed by a linear operator.

    Space and its subclasses are used to transform a data batch's geometry
    (e.g. vectors <--> matrices) and optionally, its dtype (e.g. float <-->
    int).

    Batches may be one of the following types:

        - numpy.ndarray
        - scipy.sparse.csr_matrix
        - theano.gof.Variable
        - None (for NullSpace)
        - A (nested) tuple of the above, possibly empty
          (for CompositeSpace).

    Parameters
    ----------
    validate_callbacks : list
        Callbacks that are run at the start of a call to validate.
        Each should be a callable with the same signature as validate.
        An example use case is installing an instance-specific error
        handler that provides extra instructions for how to correct an
        input that is in a bad space.
    np_validate_callacks : list
        similar to validate_callbacks, but run on calls to np_validate
    """
    def __init__(self, validate_callbacks=None,
                 np_validate_callbacks=None):
        if validate_callbacks is None:
            validate_callbacks = []

        if np_validate_callbacks is None:
            np_validate_callbacks = []

        self.validate_callbacks = validate_callbacks
        self.np_validate_callbacks = np_validate_callbacks

    # Forces subclasses to implement __eq__.
    # This is necessary for _format_as to work correctly.
    def __eq__(self, other):
        """
        Returns true iff
        space.format_as(batch, self) and
        space.format_as(batch, other) return the same formatted batch.
        """
        raise NotImplementedError("__eq__ not implemented in class %s." %
                                  type(self))

    def get_batch_axis(self):
        """
        Returns the batch axis of the output space.

        Return
        ------
        batch_axis : int
            the axis of the batch in the output space.
        """
        return 0

    def __ne__(self, other):
        """
        .. todo::

            WRITEME
        """
        return not (self == other)

    def __repr__(self):
        """
        .. todo::

            WRITEME
        """
        return str(self)

    @property
    def dtype(self):
        """
        An object representing the data type used by this space.

        For simple spaces, this will be a dtype string, as used by numpy,
        scipy, and theano (e.g. 'float32').

        For data-less spaces like NoneType, this will be some other string.

        For composite spaces, this will be a nested tuple of such strings.
        """
        raise NotImplementedError()

    @dtype.setter
    def dtype(self, new_value):
        """
        .. todo::

            WRITEME
        """
        raise NotImplementedError()

    @dtype.deleter
    def dtype(self):
        """
        .. todo::

            WRITEME
        """
        raise RuntimeError("You may not delete the dtype of a space, "
                           "though you can set it to None.")

    def get_origin(self):
        """
        Returns the origin in this space.

        Returns
        -------
        origin : ndarray
            An NumPy array, the shape of a single points in this
            space, representing the origin.
        """
        raise NotImplementedError()

    def get_origin_batch(self, batch_size, dtype=None):
        """
        Returns a batch containing `batch_size` copies of the origin.

        Parameters
        ----------
        batch_size : int
            The number of examples in the batch to be returned.
        dtype : WRITEME
            The dtype of the batch to be returned. Default = None.
            If None, use self.dtype.

        Returns
        -------
        batch : ndarray
            A NumPy array in the shape of a batch of `batch_size` points in
            this space (with points being indexed along the first axis),
            each `batch[i]` being a copy of the origin.
        """
        raise NotImplementedError()

    def make_shared_batch(self, batch_size, name=None, dtype=None):
        """
        .. todo::

            WRITEME
        """

        dtype = self._clean_dtype_arg(dtype)
        origin_batch = self.get_origin_batch(batch_size, dtype)
        return theano.shared(origin_batch, name=name)

    def make_theano_batch(self, name=None, dtype=None, batch_size=None):
        """
        Returns a symbolic variable representing a batch of points
        in this space.

        Parameters
        ----------
        name : str
            Variable name for the returned batch.
        dtype : str
            Data type for the returned batch.
            If omitted (None), self.dtype is used.
        batch_size : int
            Number of examples in the returned batch.

        Returns
        -------
        batch : TensorVariable, SparseVariable, or tuple thereof
            A batch with the appropriate number of dimensions and
            appropriate broadcast flags to represent a batch of
            points in this space.
        """
        raise NotImplementedError()

    def make_batch_theano(self, name=None, dtype=None, batch_size=None):
        """ An alias to make_theano_batch """

        return self.make_theano_batch(name=name,
                                      dtype=dtype,
                                      batch_size=batch_size)

    @wraps(make_theano_batch)
    def get_theano_batch(self, *args, **kwargs):

        return self.make_theano_batch(*args, **kwargs)

    def get_total_dimension(self):
        """
        Returns a Python int (not a theano iscalar) representing
        the dimensionality of a point in this space.

        If you format a batch of examples in this space as a
        design matrix (i.e., VectorSpace batch) then the
        number of columns will be equal to the total dimension.
        """

        raise NotImplementedError(str(type(self)) +
                                  " does not implement get_total_dimension.")

    def np_format_as(self, batch, space):
        """
        Returns a numeric batch (e.g. a numpy.ndarray or scipy.sparse sparse
        array), formatted to lie in this space.

        This is just a wrapper around self._format_as, with an extra check
        to throw an exception if <batch> is symbolic.

        Should be invertible, i.e. batch should equal
        `space.format_as(self.format_as(batch, space), self)`

        Parameters
        ----------
        batch : numpy.ndarray, or one of the scipy.sparse matrices.
            Array which lies in this space.
        space : Space
            Target space to format batch to.

        Returns
        -------
        WRITEME
            The formatted batch
        """

        self._check_is_numeric(batch)

        return self._format_as(is_numeric=True,
                               batch=batch,
                               space=space)

    def _check_sizes(self, space):
        """
        Called by self._format_as(space), to check whether self and space
        have compatible sizes. Throws a ValueError if they don't.
        """
        my_dimension = self.get_total_dimension()
        other_dimension = space.get_total_dimension()
        if my_dimension != other_dimension:
            raise ValueError(str(self)+" with total dimension " +
                             str(my_dimension) +
                             " can't format a batch into " +
                             str(space) + "because its total dimension is " +
                             str(other_dimension))

    def format_as(self, batch, space):
        """
        .. todo::

            WRITEME
        """
        self._check_is_symbolic(batch)
        return self._format_as(is_numeric=False,
                               batch=batch,
                               space=space)

    def _format_as(self, is_numeric, batch, space):
        """
        The shared implementation of format_as() and np_format_as().
        Agnostic to whether batch is symbolic or numeric, which avoids
        duplicating a lot of code between format_as() and np_format_as().

        Calls the appropriate callbacks, then calls self._format_as_impl().

        Should be invertible, i.e. batch should equal
        `space._format_as(self._format_as(batch, space), self)`

        Parameters
        ----------
        is_numeric : bool
            Set to True to call np_validate_callbacks().
            Set to False to call validate_callbacks().
        batch : WRITEME
        space : Space
            WRITEME

        Returns
        -------
        WRITEME
        """

        assert isinstance(is_numeric, bool)

        # Checks if batch belongs to this space
        self._validate(is_numeric, batch)

        # checks if self and space have compatible sizes for formatting.
        self._check_sizes(space)

        return self._format_as_impl(is_numeric, batch, space)

    def _format_as_impl(self, is_numeric, batch, target_space):
        """
        Actual implementation of format_as/np_format_as. Formats batch to
        target_space.

        Should be invertible, i.e. batch should equal
        `space._format_as_impl(self._format_as_impl(batch, space), self)`

        Parameters
        ----------
        is_numeric : bool
            Set to True to treat batch as a numeric batch, False to
            treat it as a symbolic batch. This is necessary because
            sometimes a batch's numeric/symbolicness can be ambiguous,
            i.e. when it's the empty tuple ().
        batch : a numpy.ndarray, scipy.sparse matrix, theano symbol, or a \
                nested tuple thereof
            Implementations of this method may assume that batch lies in this
            space (i.e. that it passed self._validate(batch) without throwing
            an exception).
        target_space : A Space subclass
            The space to transform batch into.

        Returns
        -------
        The batch, converted to the target_space.
        """

        raise NotImplementedError("%s does not implement _format_as_impl()." %
                                  type(self))

    def validate(self, batch):
        """
        Runs all validate_callbacks, then checks that batch lies in this space.
        Raises an exception if the batch isn't symbolic, or if any of these
        checks fails.

        Parameters
        ----------
        batch : a symbolic (Theano) variable that lies in this space.
        """
        self._check_is_symbolic(batch)
        self._validate(is_numeric=False, batch=batch)

    def np_validate(self, batch):
        """
        Runs all np_validate_callbacks, then checks that batch lies in this
        space. Raises an exception if the batch isn't numeric, or if any of
        these checks fails.

        Parameters
        ----------
        batch : a numeric (numpy/scipy.sparse) variable that lies in this \
                space
        """
        self._check_is_numeric(batch)
        self._validate(is_numeric=True, batch=batch)

    def _validate(self, is_numeric, batch):
        """
        Shared implementation of validate() and np_validate().
        Calls validate_callbacks or np_validate_callbacks as appropriate,
        then calls self._validate_impl(batch) to verify that batch belongs
        to this space.

        Parameters
        ----------
        is_numeric : bool.
            Set to True to call np_validate_callbacks,
            False to call validate_callbacks.
            Necessary because it can be impossible to tell from the
            batch whether it should be treated as a numeric of symbolic
            batch, for example when the batch is the empty tuple (),
			or NullSpace batch None.

        batch : a theano variable, numpy ndarray, scipy.sparse matrix \
                or a nested tuple thereof
            Represents a batch belonging to this space.
        """

        if is_numeric:
            self._check_is_numeric(batch)
            callbacks_name = "np_validate_callbacks"
        else:
            self._check_is_symbolic(batch)
            callbacks_name = "validate_callbacks"

        if not hasattr(self, callbacks_name):
            warnings.warn("It looks like the " + str(type(self)) +
                          "subclass of Space does not call the superclass "
                          "__init__ method. Currently this is a warning. It "
                          "will become an error on or after 2014-06-17.")
        else:
            callbacks = getattr(self, callbacks_name)
            for callback in callbacks:
                callback(batch)

        self._validate_impl(is_numeric, batch)

    def _validate_impl(self, is_numeric, batch):
        """
        Subclasses must override this method so that it throws an
        exception if the batch is the wrong shape or dtype for this Space.

        Parameters
        ----------

        is_numeric : bool
            Set to True to treat batch as a numeric type
            (numpy.ndarray or scipy.sparse matrix).
            Set to False to treat batch as a symbolic (Theano) variable.
            Necessary because batch could be (), which could be numeric
            or symbolic.

        batch : A numpy ndarray, scipy.sparse matrix, theano variable \
                or a nested tuple thereof.
            Must be a valid batch belonging to this space.
        """
        raise NotImplementedError('Class "%s" does not implement '
                                  '_validate_impl()' % type(self))

    def batch_size(self, batch):
        """
        Returns the batch size of a symbolic batch.

        Parameters
        ----------
        batch : WRITEME
        """
        return self._batch_size(is_numeric=False, batch=batch)

    def np_batch_size(self, batch):
        """
        Returns the batch size of a numeric (numpy/scipy.sparse) batch.

        Parameters
        ----------
        batch : WRITEME
        """
        return self._batch_size(is_numeric=True, batch=batch)

    def _batch_size(self, is_numeric, batch):
        """
        .. todo::

            WRITEME
        """
        self._validate(is_numeric, batch)
        return self._batch_size_impl(is_numeric, batch)

    def _batch_size_impl(self, is_numeric, batch):
        """
        Returns the batch size of a batch.

        Parameters
        ----------
        batch : WRITEME
        """
        raise NotImplementedError("%s does not implement batch_size" %
                                  type(self))

    def get_batch(self, data, start, end):
        """
        Returns a batch of data starting from index `start` to index `stop`

        Parameters
        ----------
        data : WRITEME
        start : WRITEME
        end : WRITEME
        """
        raise NotImplementedError(str(type(self)) + " does not implement " +
                                  "get_batch")

    @staticmethod
    def _check_is_numeric(batch):
        """
        .. todo::

            WRITEME
        """
        if not is_numeric_batch(batch):
            raise TypeError('Expected batch to be a numeric variable, but '
                            'instead it was of type "%s"' % type(batch))

    @staticmethod
    def _check_is_symbolic(batch):
        """
        .. todo::

            WRITEME
        """
        if not is_symbolic_batch(batch):
            raise TypeError('Expected batch to be a symbolic variable, but '
                            'instead it was of type "%s"' % type(batch))

    def _clean_dtype_arg(self, dtype):
        """
        Checks dtype string for validity, and returns it if it is.

        If dtype is 'floatX', returns the theano.config.floatX dtype (this will
        either be 'float32' or 'float64'.
        """

        if isinstance(dtype, np.dtype):
            dtype = str(dtype)

        if dtype == 'floatX':
            return theano.config.floatX

        if dtype is None or \
           dtype in tuple(x.dtype for x in theano.scalar.all_types):
            return dtype

        raise TypeError('Unrecognized value "%s" (type %s) for dtype arg' %
                        (dtype, type(dtype)))


class SimplyTypedSpace(Space):
    """
    An abstract base class for Spaces that use a numpy/theano dtype string for
    its .dtype property.
    """

    def __init__(self, dtype='floatX', **kwargs):
        super(SimplyTypedSpace, self).__init__(**kwargs)
        self._dtype = super(SimplyTypedSpace, self)._clean_dtype_arg(dtype)

    def _clean_dtype_arg(self, dtype):
        """
        if dtype is None, checks that self.dtype is not None.
        Otherwise, same as superclass' implementation.
        """

        if dtype is None:
            if self.dtype is None:
                raise TypeError("self.dtype is None, so you must provide a "
                                "non-None dtype argument to this method.")
            return self.dtype

        return super(SimplyTypedSpace, self)._clean_dtype_arg(dtype)

    def _validate_impl(self, is_numeric, batch):
        """
        .. todo::

            WRITEME
        """
        if isinstance(batch, tuple):
            raise TypeError("This space only supports simple dtypes, but "
                            "received a composite batch.")

        def is_complex(dtype):
            return str(dtype).startswith('complex')

        if self.dtype is not None and \
           is_complex(batch.dtype) and \
           not is_complex(self.dtype):
            raise TypeError("This space has a non-complex dtype (%s), and "
                            "thus cannot support complex batches of type %s."
                            % (self.dtype, batch.dtype))

    @property
    def dtype(self):
        """
        .. todo::

            WRITEME
        """
        return self._dtype

    @dtype.setter
    def dtype(self, new_dtype):
        """
        .. todo::

            WRITEME
        """
        self._dtype = super(SimplyTypedSpace, self)._clean_dtype_arg(new_dtype)

    def __setstate__(self, state_dict):
        """
        .. todo::

            WRITEME
        """
        self.__dict__.update(state_dict)

        # When unpickling a Space that was pickled before Spaces had dtypes,
        # we need to set the _dtype to the default value.
        if not '_dtype' in state_dict:
            self._dtype = theano.config.floatX


class IndexSpace(SimplyTypedSpace):
    """
    A space representing indices, for example MNIST labels (0-10) or the
    indices of words in a dictionary for NLP tasks. A single space can
    contain multiple indices, for example the word indices of an n-gram.

    IndexSpaces can be converted to VectorSpaces in two ways: Either the
    labels are converted into one-hot vectors which are then concatenated,
    or they are converted into a single vector where 1s indicate labels
    present i.e. for 4 possible labels we have [0, 2] -> [1 0 1 0] or
    [0, 2] -> [1 0 0 0 0 0 1 0].

    Parameters
    ----------
    max_labels : int
        The number of possible classes/labels. This means that
        all labels should be < max_labels. Example: For MNIST
        there are 10 numbers and hence max_labels = 10.
    dim : int
        The number of indices in one space e.g. for MNIST there is
        one target label and hence dim = 1. If we have an n-gram
        of word indices as input to a neurel net language model, dim = n.
    dtype : str
        A numpy dtype string indicating this space's dtype.
        Must be an integer type e.g. int32 or int64.
    kwargs : dict
        Passes on to superclass constructor
    """
    def __init__(self, max_labels, dim, dtype='int64', **kwargs):
        if not 'int' in dtype:
            raise ValueError("The dtype of IndexSpace must be an integer type")

        super(IndexSpace, self).__init__(dtype, **kwargs)

        self.max_labels = max_labels
        self.dim = dim
        self.formatter = OneHotFormatter(self.max_labels)

    def __str__(self):
        """Return a string representation"""
        return ('%(classname)s(dim=%(dim)s, max_labels=%(max_labels)s, '
                'dtype=%(dtype)s)') % dict(classname=self.__class__.__name__,
                                           dim=self.dim,
                                           max_labels=self.max_labels,
                                           dtype=self.dtype)

    def __eq__(self, other):
        """
        .. todo::

            WRITEME
        """
        return (type(self) == type(other) and
                self.max_labels == other.max_labels and
                self.dim == other.dim and
                self.dtype == other.dtype)

    def __ne__(self, other):
        """
        .. todo::

            WRITEME
        """
        return (not self == other)

    @functools.wraps(Space.get_total_dimension)
    def get_total_dimension(self):
        return self.dim

    @functools.wraps(Space.get_origin)
    def get_origin(self):
        return np.zeros((1, self.dim,))

    @functools.wraps(Space.get_origin_batch)
    def get_origin_batch(self, batch_size, dtype=None):
        dtype = self._clean_dtype_arg(dtype)
        return np.zeros((batch_size, self.dim), dtype=dtype)

    @functools.wraps(Space._check_sizes)
    def _check_sizes(self, space):
        if isinstance(space, VectorSpace):
            if space.dim not in (self.max_labels,              # merged onehots
                                 self.dim * self.max_labels):  # concatenated
                raise ValueError("Can't convert to VectorSpace of dim %d. "
                                 "Expected either dim=%d (merged one-hots) or "
                                 "%d (concatenated one-hots)" %
                                 (space.dim,
                                  self.max_labels,
                                  self.dim * self.max_labels))
        elif isinstance(space, IndexSpace):
            if space.dim != self.dim or space.max_labels != self.max_labels:
                raise ValueError("Can't convert to IndexSpace of dim %d and "
                                 "max_labels %d." %
                                 (space.dim, self.max_labels))
        else:
            raise ValueError("Can't convert to " + str(space.__class__))

    @functools.wraps(Space._format_as_impl)
    def _format_as_impl(self, is_numeric, batch, space):
        if isinstance(space, VectorSpace):
            if self.max_labels == space.dim:
                mode = 'merge'
            elif self.dim * self.max_labels == space.dim:
                mode = 'concatenate'
            else:
                raise ValueError("There is a bug. Couldn't format to a "
                                 "VectorSpace because it had an incorrect "
                                 "size, but this should've been caught in "
                                 "IndexSpace._check_sizes().")

            format_func = (self.formatter.format if is_numeric else
                           self.formatter.theano_expr)
            return _cast(format_func(batch, sparse=space.sparse, mode=mode),
                         space.dtype)
        elif isinstance(space, IndexSpace):
            if space.dim != self.dim or space.max_labels != self.max_labels:
                raise ValueError("The two IndexSpaces' dim and max_labels "
                                 "values don't match. This should have been "
                                 "caught by IndexSpace._check_sizes().")

            return _cast(batch, space.dtype)
        else:
            raise ValueError("Can't convert %s to %s"
                             % (self, space))

    @functools.wraps(Space.make_theano_batch)
    def make_theano_batch(self, name=None, dtype=None, batch_size=None):
        if batch_size == 1:
            rval = tensor.lrow(name=name)
        else:
            rval = tensor.lmatrix(name=name)

        if theano.config.compute_test_value != 'off':
            if batch_size == 1:
                n = 1
            else:
                # TODO: try to extract constant scalar value from batch_size
                n = 4
            rval.tag.test_value = self.get_origin_batch(batch_size=n,
                                                        dtype=dtype)
        return rval

    @functools.wraps(Space._batch_size_impl)
    def _batch_size_impl(self, is_numeric, batch):
        return batch.shape[0]

    @functools.wraps(Space._validate_impl)
    def _validate_impl(self, is_numeric, batch):
        """
        .. todo::

            WRITEME
        """
        # checks that batch isn't a tuple, checks batch.type against self.dtype
        super(IndexSpace, self)._validate_impl(is_numeric, batch)

        if is_numeric:
            # Use the 'CudaNdarray' string to avoid importing
            # theano.sandbox.cuda when it is not available
            if not isinstance(batch, np.ndarray) \
               and str(type(batch)) != "<type 'CudaNdarray'>":
                raise TypeError("The value of a IndexSpace batch should be a "
                                "numpy.ndarray, or CudaNdarray, but is %s."
                                % str(type(batch)))
            if batch.ndim != 2:
                raise ValueError("The value of a IndexSpace batch must be "
                                 "2D, got %d dimensions for %s." % (batch.ndim,
                                                                    batch))
            if batch.shape[1] != self.dim:
                raise ValueError("The width of a IndexSpace batch must match "
                                 "with the space's dimension, but batch has "
                                 "shape %s and dim = %d." % (str(batch.shape),
                                                             self.dim))
        else:
            if not isinstance(batch, theano.gof.Variable):
                raise TypeError("IndexSpace batch should be a theano "
                                "Variable, got " + str(type(batch)))
            if not isinstance(batch.type, (theano.tensor.TensorType,
                                           CudaNdarrayType)):
                raise TypeError("IndexSpace batch should be TensorType or "
                                "CudaNdarrayType, got "+str(batch.type))
            if batch.ndim != 2:
                raise ValueError('IndexSpace batches must be 2D, got %d '
                                 'dimensions' % batch.ndim)
            for val in get_debug_values(batch):
                self.np_validate(val)


class VectorSpace(SimplyTypedSpace):
    """
    A space whose points are defined as fixed-length vectors.

    Parameters
    ----------
    dim : int
        Dimensionality of a vector in this space.
    sparse : bool, optional
        Sparse vector or not
    dtype : str, optional
        A numpy dtype string (e.g. 'float32') indicating this space's
        dtype, or None for a dtype-agnostic space.
    kwargs : dict
        Passed on to superclass constructor.
    """

    def __init__(self,
                 dim,
                 sparse=False,
                 dtype='floatX',
                 **kwargs):
        super(VectorSpace, self).__init__(dtype, **kwargs)

        self.dim = dim
        self.sparse = sparse

    def __str__(self):
        """
        .. todo::

            WRITEME
        """
        return ('%s(dim=%d%s, dtype=%s)' %
                (self.__class__.__name__,
                 self.dim,
                 ', sparse' if self.sparse else '',
                 self.dtype))

    @functools.wraps(Space.get_origin)
    def get_origin(self):
        return np.zeros((self.dim,))

    @functools.wraps(Space.get_origin_batch)
    def get_origin_batch(self, batch_size, dtype=None):
        dtype = self._clean_dtype_arg(dtype)

        if self.sparse:
            return scipy.sparse.csr_matrix((batch_size, self.dim), dtype=dtype)
        else:
            return np.zeros((batch_size, self.dim), dtype=dtype)

    @functools.wraps(Space._batch_size_impl)
    def _batch_size_impl(self, is_numeric, batch):
        return batch.shape[0]

    @functools.wraps(Space.make_theano_batch)
    def make_theano_batch(self, name=None, dtype=None, batch_size=None):
        dtype = self._clean_dtype_arg(dtype)

        if self.sparse:
            if batch_size is not None:
                raise NotImplementedError("batch_size not implemented "
                                          "for sparse case")
            rval = theano.sparse.csr_matrix(name=name, dtype=dtype)
        else:
            if batch_size == 1:
                rval = tensor.row(name=name, dtype=dtype)
            else:
                rval = tensor.matrix(name=name, dtype=dtype)

        if theano.config.compute_test_value != 'off':
            if batch_size == 1:
                n = 1
            else:
                # TODO: try to extract constant scalar value from batch_size
                n = 4
            rval.tag.test_value = self.get_origin_batch(batch_size=n,
                                                        dtype=dtype)
        return rval

    @functools.wraps(Space.get_total_dimension)
    def get_total_dimension(self):
        return self.dim

    @functools.wraps(Space._format_as_impl)
    def _format_as_impl(self, is_numeric, batch, space):
        to_type = None

        def is_sparse(batch):
            return (isinstance(batch, theano.sparse.SparseVariable) or
                    scipy.sparse.issparse(batch))

        if not isinstance(space, IndexSpace):
            my_dimension = self.get_total_dimension()
            other_dimension = space.get_total_dimension()
            if my_dimension != other_dimension:
                raise ValueError(str(self)+" with total dimension " +
                                 str(my_dimension) +
                                 " can't format a batch into " +
                                 str(space) +
                                 "because its total dimension is " +
                                 str(other_dimension))

        if isinstance(space, CompositeSpace):
            if isinstance(batch, theano.sparse.SparseVariable):
                warnings.warn('Formatting from a sparse VectorSpace to a '
                              'CompositeSpace is currently (2 Jan 2014) a '
                              'non-differentiable action. This is because it '
                              'calls slicing operations on a sparse batch '
                              '(e.g. "my_matrix[r:R, c:C]", which Theano does '
                              'not yet have a gradient operator for. If '
                              'autodifferentiation is reporting an error, '
                              'this may be why. Formatting batch type %s '
                              'from space %s to space %s' %
                              (type(batch), self, space))
            pos = 0
            pieces = []
            for component in space.components:
                width = component.get_total_dimension()
                subtensor = batch[:, pos:pos+width]
                pos += width
                vector_subspace = VectorSpace(dim=width,
                                              dtype=self.dtype,
                                              sparse=self.sparse)
                formatted = vector_subspace._format_as(is_numeric,
                                                       subtensor,
                                                       component)
                pieces.append(formatted)

            result = tuple(pieces)

        elif isinstance(space, Conv2DSpace):
            if is_sparse(batch):
                raise TypeError("Formatting a SparseVariable to a Conv2DSpace "
                                "is not supported, since neither scipy nor "
                                "Theano has sparse tensors with more than 2 "
                                "dimensions. We need 4 dimensions to "
                                "represent a Conv2DSpace batch")

            dims = {'b': batch.shape[0],
                    'c': space.num_channels,
                    0: space.shape[0],
                    1: space.shape[1]}
            if space.axes != space.default_axes:
                # Always use default_axes, so conversions like
                # Conv2DSpace(c01b) -> VectorSpace -> Conv2DSpace(b01c) work
                shape = [dims[ax] for ax in space.default_axes]
                batch = _reshape(batch, shape)
                batch = batch.transpose(*[space.default_axes.index(ax)
                                          for ax in space.axes])
                result = batch
            else:
                shape = tuple([dims[elem] for elem in space.axes])
                result = _reshape(batch, shape)

            to_type = space.dtype

        elif isinstance(space, VectorSpace):
            if self.dim != space.dim:
                raise ValueError("Can't convert between VectorSpaces of "
                                 "different sizes (%d to %d)."
                                 % (self.dim, space.dim))

            if space.sparse != is_sparse(batch):
                if space.sparse:
                    batch = _dense_to_sparse(batch)
                elif isinstance(batch, theano.sparse.SparseVariable):
                    batch = theano.sparse.dense_from_sparse(batch)
                elif scipy.sparse.issparse(batch):
                    batch = batch.todense()
                else:
                    assert False, ("Unplanned-for branch in if-elif-elif "
                                   "chain. This is a bug in the code.")

            result = batch
            to_type = space.dtype
        else:
            raise NotImplementedError("%s doesn't know how to format as %s" %
                                      (self, space))

        return _cast(result, dtype=to_type)

    def __eq__(self, other):
        """
        .. todo::

            WRITEME
        """
        return (type(self) == type(other) and
                self.dim == other.dim and
                self.sparse == other.sparse and
                self.dtype == other.dtype)

    def __hash__(self):
        """
        .. todo::

            WRITEME
        """
        return hash((type(self), self.dim, self.sparse, self.dtype))

    @functools.wraps(Space._validate_impl)
    def _validate_impl(self, is_numeric, batch):
        """
        .. todo::

            WRITEME
        """

        # checks that batch isn't a tuple, checks batch.type against self.dtype
        super(VectorSpace, self)._validate_impl(is_numeric, batch)

        if isinstance(batch, theano.gof.Variable):
            if self.sparse:
                if not isinstance(batch.type, theano.sparse.SparseType):
                    raise TypeError('This VectorSpace is%s sparse, but the '
                                    'provided batch is not. (batch type: "%s")'
                                    % ('' if self.sparse else ' not',
                                       type(batch)))
            elif not isinstance(batch.type, (theano.tensor.TensorType,
                                             CudaNdarrayType)):
                raise TypeError("VectorSpace batch should be TensorType or "
                                "CudaNdarrayType, got "+str(batch.type))

            if batch.ndim != 2:
                raise ValueError('VectorSpace batches must be 2D, got %d '
                                 'dimensions' % batch.ndim)
            for val in get_debug_values(batch):
                self.np_validate(val)  # sic; val is numeric, not symbolic
        else:
            # Use the 'CudaNdarray' string to avoid importing
            # theano.sandbox.cuda when it is not available
            if (not self.sparse
                    and not isinstance(batch, np.ndarray)
                    and type(batch) != 'CudaNdarray'):
                raise TypeError("The value of a VectorSpace batch should be a "
                                "numpy.ndarray, or CudaNdarray, but is %s."
                                % str(type(batch)))
            if self.sparse:
                if not theano.sparse.enable_sparse:
                    raise TypeError("theano.sparse is not enabled, cannot "
                                    "have a value for a sparse VectorSpace.")
                if not scipy.sparse.issparse(batch):
                    raise TypeError("The value of a sparse VectorSpace batch "
                                    "should be a sparse scipy matrix, got %s "
                                    "of type %s." % (batch, type(batch)))
            if batch.ndim != 2:
                raise ValueError("The value of a VectorSpace batch must be "
                                 "2D, got %d dimensions for %s." % (batch.ndim,
                                                                    batch))
            if batch.shape[1] != self.dim:
                raise ValueError("The width of a VectorSpace batch must match "
                                 "with the space's dimension, but batch has "
                                 "shape %s and dim = %d." %
                                 (str(batch.shape), self.dim))


class VectorSequenceSpace(SimplyTypedSpace):
    """
    A space representing a single, variable-length sequence of fixed-sized
    vectors.

    Parameters
    ----------
    dim : int
        Vector size
    dtype : str, optional
        A numpy dtype string indicating this space's dtype.
    kwargs : dict
        Passes on to superclass constructor
    """
    def __init__(self, dim, dtype='floatX', **kwargs):
        super(VectorSequenceSpace, self).__init__(dtype, **kwargs)
        self.dim = dim

    def __str__(self):
        """Return a string representation"""
        return ('%(classname)s(dim=%(dim)s, dtype=%(dtype)s)' %
                dict(classname=self.__class__.__name__,
                     dim=self.dim,
                     dtype=self.dtype))

    @wraps(Space.__eq__)
    def __eq__(self, other):
        return (type(self) == type(other) and
                self.dim == other.dim and
                self.dtype == other.dtype)

    @wraps(Space._check_sizes)
    def _check_sizes(self, space):
        if not isinstance(space, VectorSequenceSpace):
            raise ValueError("Can't convert to " + str(space.__class__))
        else:
            if space.dim != self.dim:
                raise ValueError("Can't convert to VectorSequenceSpace of "
                                 "dim %d" %
                                 (space.dim,))

    @wraps(Space._format_as_impl)
    def _format_as_impl(self, is_numeric, batch, space):
        if isinstance(space, VectorSequenceSpace):
            if space.dim != self.dim:
                raise ValueError("The two VectorSequenceSpaces' dim "
                                 "values don't match. This should have been "
                                 "caught by "
                                 "VectorSequenceSpace._check_sizes().")

            return _cast(batch, space.dtype)
        else:
            raise ValueError("Can't convert %s to %s" % (self, space))

    @wraps(Space.make_theano_batch)
    def make_theano_batch(self, name=None, dtype=None, batch_size=None):
        if batch_size == 1:
            return tensor.matrix(name=name)
        else:
            return ValueError("VectorSequenceSpace does not support batches "
                              "of sequences.")

    @wraps(Space._batch_size_impl)
    def _batch_size_impl(self, is_numeric, batch):
        # Only batch size of 1 is supported
        return 1

    @wraps(Space._validate_impl)
    def _validate_impl(self, is_numeric, batch):
        # checks that batch isn't a tuple, checks batch.type against self.dtype
        super(VectorSequenceSpace, self)._validate_impl(is_numeric, batch)

        if is_numeric:
            # Use the 'CudaNdarray' string to avoid importing
            # theano.sandbox.cuda when it is not available
            if not isinstance(batch, np.ndarray) \
               and str(type(batch)) != "<type 'CudaNdarray'>":
                raise TypeError("The value of a VectorSequenceSpace batch "
                                "should be a numpy.ndarray, or CudaNdarray, "
                                "but is %s." % str(type(batch)))
            if batch.ndim != 2:
                raise ValueError("The value of a VectorSequenceSpace batch "
                                 "must be 2D, got %d dimensions for %s."
                                 % (batch.ndim, batch))
            if batch.shape[1] != self.dim:
                raise ValueError("The width of a VectorSequenceSpace 'batch' "
                                 "must match with the space's window"
                                 "dimension, but batch has dim %d and "
                                 "this space's dim is %d."
                                 % (batch.shape[1], self.dim))
        else:
            if not isinstance(batch, theano.gof.Variable):
                raise TypeError("VectorSequenceSpace batch should be a theano "
                                "Variable, got " + str(type(batch)))
            if not isinstance(batch.type, (theano.tensor.TensorType,
                                           CudaNdarrayType)):
                raise TypeError("VectorSequenceSpace batch should be "
                                "TensorType or CudaNdarrayType, got " +
                                str(batch.type))
            if batch.ndim != 2:
                raise ValueError("VectorSequenceSpace 'batches' must be 2D, "
                                 "got %d dimensions" % batch.ndim)
            for val in get_debug_values(batch):
                self.np_validate(val)


class IndexSequenceSpace(SimplyTypedSpace):
    """
    A space representing a single, variable-length sequence of indexes.

    Parameters
    ----------
    max_labels : int
        The number of possible classes/labels. This means that
        all labels should be < max_labels.
    dim : int
        The number of indices in one element of the sequence
    dtype : str
        A numpy dtype string indicating this space's dtype.
        Must be an integer type e.g. int32 or int64.
    kwargs : dict
        Passes on to superclass constructor
    """
    def __init__(self, max_labels, dim, dtype='int64', **kwargs):
        if not 'int' in dtype:
            raise ValueError("The dtype of IndexSequenceSpace must be an "
                             "integer type")

        super(IndexSequenceSpace, self).__init__(dtype, **kwargs)

        self.max_labels = max_labels
        self.dim = dim
        self.formatter = OneHotFormatter(self.max_labels)

    def __str__(self):
        """Return a string representation"""
        return ('%(classname)s(dim=%(dim)s, max_labels=%(max_labels)s, '
                'dtype=%(dtype)s)') % dict(classname=self.__class__.__name__,
                                           dim=self.dim,
                                           max_labels=self.max_labels,
                                           dtype=self.dtype)

    def __eq__(self, other):
        """
        .. todo::

            WRITEME
        """
        return (type(self) == type(other) and
                self.max_labels == other.max_labels and
                self.dim == other.dim and
                self.dtype == other.dtype)

    @wraps(Space._check_sizes)
    def _check_sizes(self, space):
        if isinstance(space, VectorSequenceSpace):
            # self.max_labels -> merged onehots
            # self.dim * self.max_labels -> concatenated
            if space.dim not in (self.max_labels, self.dim * self.max_labels):
                raise ValueError("Can't convert to VectorSequenceSpace of "
                                 "dim %d. Expected either "
                                 "dim=%d (merged one-hots) or %d "
                                 "(concatenated one-hots)" %
                                 (space.dim,
                                  self.max_labels,
                                  self.dim * self.max_labels))
        elif isinstance(space, IndexSequenceSpace):
            if space.dim != self.dim or space.max_labels != self.max_labels:
                raise ValueError("Can't convert to IndexSequenceSpace of "
                                 "dim %d and max_labels %d." %
                                 (space.dim, self.max_labels))
        else:
            raise ValueError("Can't convert to " + str(space.__class__))

    @wraps(Space._format_as_impl)
    def _format_as_impl(self, is_numeric, batch, space):
        if isinstance(space, VectorSequenceSpace):
            if self.max_labels == space.dim:
                mode = 'merge'
            elif self.dim * self.max_labels == space.dim:
                mode = 'concatenate'
            else:
                raise ValueError("There is a bug. Couldn't format to a "
                                 "VectorSequenceSpace because it had an "
                                 "incorrect size, but this should've been "
                                 "caught in "
                                 "IndexSequenceSpace._check_sizes().")

            format_func = (self.formatter.format if is_numeric else
                           self.formatter.theano_expr)
            return _cast(format_func(batch, mode=mode), space.dtype)
        elif isinstance(space, IndexSequenceSpace):
            if space.dim != self.dim or space.max_labels != self.max_labels:
                raise ValueError("The two IndexSequenceSpaces' dim and "
                                 "max_labels values don't match. This should "
                                 "have been caught by "
                                 "IndexSequenceSpace._check_sizes().")

            return _cast(batch, space.dtype)
        else:
            raise ValueError("Can't convert %s to %s"
                             % (self, space))

    @wraps(Space.make_theano_batch)
    def make_theano_batch(self, name=None, dtype=None, batch_size=None):
        if batch_size == 1:
            return tensor.matrix(name=name)
        else:
            return ValueError("IndexSequenceSpace does not support batches "
                              "of sequences.")

    @wraps(Space._batch_size_impl)
    def _batch_size_impl(self, is_numeric, batch):
        # Only batch size of 1 is supported
        return 1

    @wraps(Space._validate_impl)
    def _validate_impl(self, is_numeric, batch):
        # checks that batch isn't a tuple, checks batch.type against self.dtype
        super(IndexSequenceSpace, self)._validate_impl(is_numeric, batch)

        if is_numeric:
            # Use the 'CudaNdarray' string to avoid importing
            # theano.sandbox.cuda when it is not available
            if not isinstance(batch, np.ndarray) \
               and str(type(batch)) != "<type 'CudaNdarray'>":
                raise TypeError("The value of a IndexSequenceSpace batch "
                                "should be a numpy.ndarray, or CudaNdarray, "
                                "but is %s." % str(type(batch)))
            if batch.ndim != 2:
                raise ValueError("The value of a IndexSequenceSpace batch "
                                 "must be 2D, got %d dimensions for %s." %
                                 (batch.ndim, batch))
            if batch.shape[1] != self.dim:
                raise ValueError("The width of a IndexSequenceSpace batch "
                                 "must match with the space's dimension, but "
                                 "batch has shape %s and dim = %d." %
                                 (str(batch.shape), self.dim))
        else:
            if not isinstance(batch, theano.gof.Variable):
                raise TypeError("IndexSequenceSpace batch should be a theano "
                                "Variable, got " + str(type(batch)))
            if not isinstance(batch.type, (theano.tensor.TensorType,
                                           CudaNdarrayType)):
                raise TypeError("IndexSequenceSpace batch should be "
                                "TensorType or CudaNdarrayType, got " +
                                str(batch.type))
            if batch.ndim != 2:
                raise ValueError('IndexSequenceSpace batches must be 2D, got '
                                 '%d dimensions' % batch.ndim)
            for val in get_debug_values(batch):
                self.np_validate(val)


class Conv2DSpace(SimplyTypedSpace):
    """
    A space whose points are 3-D tensors representing (potentially
    multi-channel) images.

    Parameters
    ----------
    shape : sequence, length 2
        The shape of a single image, i.e. (rows, cols).
    num_channels : int (synonym: channels)
        Number of channels in the image, i.e. 3 if RGB.
    axes : tuple
        A tuple indicating the semantics of each axis, containing the
        following elements in some order:

            - 'b' : this axis is the batch index of a minibatch.
            - 'c' : this axis the channel index of a minibatch.
            - 0 : topological axis 0 (rows)
            - 1 : topological axis 1 (columns)

        For example, a PIL image has axes (0, 1, 'c') or (0, 1).
        The pylearn2 image displaying functionality uses
        ('b', 0, 1, 'c') for batches and (0, 1, 'c') for images.
        theano's conv2d operator uses ('b', 'c', 0, 1) images.
    dtype : str
        A numpy dtype string (e.g. 'float32') indicating this space's
        dtype, or None for a dtype-agnostic space.
    kwargs : dict
        Passed on to superclass constructor
    """


    # Assume pylearn2's get_topological_view format, since this is how
    # data is currently served up. If we make better iterators change
    # default to ('b', 'c', 0, 1) for theano conv2d
    default_axes = ('b', 0, 1, 'c')

    def __init__(self,
                 shape,
                 channels=None,
                 num_channels=None,
                 axes=None,
                 dtype='floatX',
                 **kwargs):

        super(Conv2DSpace, self).__init__(dtype, **kwargs)

        assert (channels is None) + (num_channels is None) == 1
        if num_channels is None:
            num_channels = channels

        assert isinstance(num_channels, py_integer_types)

        if not hasattr(shape, '__len__'):
            raise ValueError("shape argument for Conv2DSpace must have a "
                             "length. Got %s." % str(shape))

        if len(shape) != 2:
            raise ValueError("shape argument to Conv2DSpace must be length 2, "
                             "not %d" % len(shape))

        assert all(isinstance(elem, py_integer_types) for elem in shape)
        assert all(elem > 0 for elem in shape)
        assert isinstance(num_channels, py_integer_types)
        assert num_channels > 0
        # Converts shape to a tuple, so it can be hashable, and self can be too
        self.shape = tuple(shape)
        self.num_channels = num_channels
        if axes is None:
            axes = self.default_axes
        assert len(axes) == 4
        self.axes = tuple(axes)

    def __str__(self):
        """
        .. todo::

            WRITEME
        """
        return ("%s(shape=%s, num_channels=%d, axes=%s, dtype=%s)" %
                (self.__class__.__name__,
                 str(self.shape),
                 self.num_channels,
                 str(self.axes),
                 self.dtype))

    def __eq__(self, other):
        """
        .. todo::

            WRITEME
        """
        assert isinstance(self.axes, tuple)

        if isinstance(other, Conv2DSpace):
            assert isinstance(other.axes, tuple)

        return (type(self) == type(other) and
                self.shape == other.shape and
                self.num_channels == other.num_channels and
                self.axes == other.axes and
                self.dtype == other.dtype)

    def __hash__(self):
        """
        .. todo::

            WRITEME
        """
        return hash((type(self),
                     self.shape,
                     self.num_channels,
                     self.axes,
                     self.dtype))

    @functools.wraps(Space.get_batch_axis)
    def get_batch_axis(self):
        return self.axes.index('b')

    @functools.wraps(Space.get_origin)
    def get_origin(self):
        dims = {0: self.shape[0], 1: self.shape[1], 'c': self.num_channels}
        shape = [dims[elem] for elem in self.axes if elem != 'b']
        return np.zeros(shape, dtype=self.dtype)

    @functools.wraps(Space.get_origin_batch)
    def get_origin_batch(self, batch_size, dtype=None):
        dtype = self._clean_dtype_arg(dtype)

        if not isinstance(batch_size, py_integer_types):
            raise TypeError("Conv2DSpace.get_origin_batch expects an int, "
                            "got %s of type %s" % (str(batch_size),
                                                   type(batch_size)))
        assert batch_size > 0
        dims = {'b': batch_size,
                0: self.shape[0],
                1: self.shape[1],
                'c': self.num_channels}
        shape = [dims[elem] for elem in self.axes]
        return np.zeros(shape, dtype=dtype)

    @functools.wraps(Space.make_theano_batch)
    def make_theano_batch(self, name=None, dtype=None, batch_size=None):
        dtype = self._clean_dtype_arg(dtype)
        broadcastable = [False] * 4
        broadcastable[self.axes.index('c')] = (self.num_channels == 1)
        broadcastable[self.axes.index('b')] = (batch_size == 1)
        broadcastable = tuple(broadcastable)

        rval = TensorType(dtype=dtype,
                          broadcastable=broadcastable
                          )(name=name)
        if theano.config.compute_test_value != 'off':
            if batch_size == 1:
                n = 1
            else:
                # TODO: try to extract constant scalar value from batch_size
                n = 4
            rval.tag.test_value = self.get_origin_batch(batch_size=n,
                                                        dtype=dtype)
        return rval

    @functools.wraps(Space._batch_size_impl)
    def _batch_size_impl(self, is_numeric, batch):
        return batch.shape[self.axes.index('b')]

    @staticmethod
    def convert(tensor, src_axes, dst_axes):
        """
        Returns a view of tensor using the axis semantics defined
        by dst_axes. (If src_axes matches dst_axes, returns
        tensor itself)

        Useful for transferring tensors between different
        Conv2DSpaces.

        Parameters
        ----------
        tensor : tensor_like
            A 4-tensor representing a batch of images
        src_axes : WRITEME
            Axis semantics of tensor
        dst_axes : WRITEME
            WRITEME
        """
        src_axes = tuple(src_axes)
        dst_axes = tuple(dst_axes)
        assert len(src_axes) == 4
        assert len(dst_axes) == 4

        if src_axes == dst_axes:
            return tensor

        shuffle = [src_axes.index(elem) for elem in dst_axes]

        if is_symbolic_batch(tensor):
            return tensor.dimshuffle(*shuffle)
        else:
            return tensor.transpose(*shuffle)

    @staticmethod
    def convert_numpy(tensor, src_axes, dst_axes):
        """
        .. todo::

            WRITEME
        """
        return Conv2DSpace.convert(tensor, src_axes, dst_axes)

    @functools.wraps(Space.get_total_dimension)
    def get_total_dimension(self):

        # Patch old pickle files
        if not hasattr(self, 'num_channels'):
            self.num_channels = self.nchannels

        return self.shape[0] * self.shape[1] * self.num_channels

    @functools.wraps(Space._validate_impl)
    def _validate_impl(self, is_numeric, batch):
        # checks batch.type against self.dtype
        super(Conv2DSpace, self)._validate_impl(is_numeric, batch)

        if isinstance(batch, theano.gof.Variable):
            if isinstance(batch, theano.sparse.SparseVariable):
                raise TypeError("Conv2DSpace cannot use SparseVariables, "
                                "since as of this writing (28 Dec 2013), "
                                "there is not yet a SparseVariable type with "
                                "4 dimensions")

            if not isinstance(batch, theano.gof.Variable):
                raise TypeError("Conv2DSpace batches must be theano "
                                "Variables, got " + str(type(batch)))

            if not isinstance(batch.type, (theano.tensor.TensorType,
                                           CudaNdarrayType)):
                raise TypeError('Expected TensorType or CudaNdArrayType, got '
                                '"%s"' % type(batch.type))

            if batch.ndim != 4:
                raise ValueError("The value of a Conv2DSpace batch must be "
                                 "4D, got %d dimensions for %s." %
                                 (batch.ndim, batch))

            for val in get_debug_values(batch):
                self.np_validate(val)
        else:
            if scipy.sparse.issparse(batch):
                raise TypeError("Conv2DSpace cannot use sparse batches, since "
                                "scipy.sparse does not support 4 dimensional "
                                "tensors currently (28 Dec 2013).")

            if (not isinstance(batch, np.ndarray)) \
               and type(batch) != 'CudaNdarray':
                raise TypeError("The value of a Conv2DSpace batch should be a "
                                "numpy.ndarray, or CudaNdarray, but is %s."
                                % str(type(batch)))

            if batch.ndim != 4:
                raise ValueError("The value of a Conv2DSpace batch must be "
                                 "4D, got %d dimensions for %s." %
                                 (batch.ndim, batch))

            d = self.axes.index('c')
            actual_channels = batch.shape[d]
            if actual_channels != self.num_channels:
                raise ValueError("Expected axis %d to be number of channels "
                                 "(%d) but it is %d" %
                                 (d, self.num_channels, actual_channels))
            assert batch.shape[self.axes.index('c')] == self.num_channels

            for coord in [0, 1]:
                d = self.axes.index(coord)
                actual_shape = batch.shape[d]
                expected_shape = self.shape[coord]
                if actual_shape != expected_shape:
                    raise ValueError("Conv2DSpace with shape %s and axes %s "
                                     "expected dimension %s of a batch (%s) "
                                     "to have length %s but it has %s"
                                     % (str(self.shape),
                                        str(self.axes),
                                        str(d),
                                        str(batch),
                                        str(expected_shape),
                                        str(actual_shape)))

    @functools.wraps(Space._format_as_impl)
    def _format_as_impl(self, is_numeric, batch, space):
        if isinstance(space, VectorSpace):
            # We need to ensure that the resulting batch will always be
            # the same in `space`, no matter what the axes of `self` are.
            if self.axes != self.default_axes:
                # The batch index goes on the first axis
                assert self.default_axes[0] == 'b'
                batch = batch.transpose(*[self.axes.index(axis)
                                          for axis in self.default_axes])
            result = batch.reshape((batch.shape[0],
                                    self.get_total_dimension()))
            if space.sparse:
                result = _dense_to_sparse(result)

        elif isinstance(space, Conv2DSpace):
            result = Conv2DSpace.convert(batch, self.axes, space.axes)
        else:
            raise NotImplementedError("%s doesn't know how to format as %s"
                                      % (str(self), str(space)))

        return _cast(result, space.dtype)


class CompositeSpace(Space):
    """
    A Space whose points are tuples of points in other spaces.
    May be nested, in which case the points are nested tuples.

    Parameters
    ----------
    components : WRITEME
    kwargs : dict
        WRITEME
    """
    def __init__(self, components, **kwargs):
        super(CompositeSpace, self).__init__(**kwargs)

        assert isinstance(components, (list, tuple))

        for i, component in enumerate(components):
            if not isinstance(component, Space):
                raise TypeError("component %d is %s of type %s, expected "
                                "Space instance. " %
                                (i, str(component), str(type(component))))
        self.components = list(components)

    def __eq__(self, other):
        """
        .. todo::

            WRITEME
        """
        return (type(self) == type(other) and
                len(self.components) == len(other.components) and
                all(my_component == other_component for
                    my_component, other_component in
                    zip(self.components, other.components)))

    def __hash__(self):
        """
        .. todo::

            WRITEME
        """
        return hash((type(self), tuple(self.components)))

    def __str__(self):
        """
        .. todo::

            WRITEME
        """
        return '%(classname)s(%(components)s)' % \
               dict(classname=self.__class__.__name__,
                    components=', '.join([str(c) for c in self.components]))

    @property
    def dtype(self):
        """
        Returns a nested tuple of dtype strings. NullSpaces will yield a bogus
        dtype string (see NullSpace.dtype).
        """

        def get_dtype_of_space(space):
            if isinstance(space, CompositeSpace):
                return tuple(get_dtype_of_space(c) for c in space.components)
            elif isinstance(space, NullSpace):
                return NullSpace().dtype
            else:
                return space.dtype

        return get_dtype_of_space(self)

    @dtype.setter
    def dtype(self, new_dtype):
        """
        If new_dtype is None or a string, it will be applied to all components
        (except any NullSpaces).

        If new_dtype is a (nested) tuple, its elements will be applied to
        corresponding components.
        """
        if isinstance(new_dtype, tuple):
            for component, new_dt in safe_zip(self.components, new_dtype):
                component.dtype = new_dt
        elif new_dtype is None or isinstance(new_dtype, str):
            for component in self.components:
                if not isinstance(component, NullSpace):
                    component.dtype = new_dtype

    def restrict(self, subset):
        """
        Returns a new Space containing only the components whose indices
        are given in subset.

        The new space will contain the components in the order given in the
        subset list.

        Parameters
        ----------
        subset : WRITEME

        Notes
        -----
        The returned Space may not be a CompositeSpace if `subset` contains
        only one index.
        """

        assert isinstance(subset, (list, tuple))

        if len(subset) == 1:
            idx, = subset
            return self.components[idx]

        return CompositeSpace([self.components[i] for i in subset])

    def restrict_batch(self, batch, subset):
        """
        Returns a batch containing only the components whose indices are
        present in subset.

        May not be a tuple anymore if there is only one index.
        Outputs will be ordered in the order that they appear in subset.

        Only supports symbolic batches.

        Parameters
        ----------
        batch : WRITEME
        subset : WRITEME
        """

        self._validate(is_numeric=False, batch=batch)
        assert isinstance(subset, (list, tuple))

        if len(subset) == 1:
            idx, = subset
            return batch[idx]

        return tuple([batch[i] for i in subset])

    @functools.wraps(Space.get_total_dimension)
    def get_total_dimension(self):
        return sum([component.get_total_dimension() for component in
                    self.components])

    @functools.wraps(Space.make_shared_batch)
    def make_shared_batch(self, batch_size, name=None, dtype=None):
        dtype = self._clean_dtype_arg(dtype)
        batch = self.get_origin_batch(batch_size, dtype)

        def recursive_shared(batch):
            if isinstance(batch, tuple):
                return tuple(recursive_shared(b) for b in batch)
            else:
                return theano.shared(batch, name=name)

        return recursive_shared(batch)

    @functools.wraps(Space._format_as_impl)
    def _format_as_impl(self, is_numeric, batch, space):
        """
        Supports formatting to a single VectorSpace, or to a CompositeSpace.

        CompositeSpace->VectorSpace:
          Traverses the nested components in depth-first order, serializing the
          leaf nodes (i.e. the non-composite subspaces) into the VectorSpace.

        CompositeSpace->CompositeSpace:

          Only works for two CompositeSpaces that have the same nested
          structure. Traverses both CompositeSpaces' nested components in
          parallel, converting between corresponding non-composite components
          in <self> and <space> as:

              `self_component._format_as(is_numeric,
                                         batch_component,
                                         space_component)`

        Parameters
        ----------
        batch : WRITEME
        space : WRITEME

        Returns
        -------
        WRITEME
        """

        if isinstance(space, VectorSpace):
            pieces = []
            for component, input_piece in zip(self.components, batch):
                subspace = VectorSpace(dim=component.get_total_dimension(),
                                       dtype=space.dtype,
                                       sparse=space.sparse)
                pieces.append(component._format_as(is_numeric,
                                                   input_piece,
                                                   subspace))

            # Pieces should all have the same dtype, before we concatenate them
            if len(pieces) > 0:
                for piece in pieces[1:]:
                    if pieces[0].dtype != piece.dtype:
                        assert space.dtype is None
                        raise TypeError("Tried to format components with "
                                        "differing dtypes into a VectorSpace "
                                        "with no dtype of its own. "
                                        "dtypes: %s" %
                                        str(tuple(str(p.dtype)
                                                  for p in pieces)))

            if is_symbolic_batch(batch):
                if space.sparse:
                    return theano.sparse.hstack(pieces)
                else:
                    return tensor.concatenate(pieces, axis=1)
            else:
                if space.sparse:
                    return scipy.sparse.hstack(pieces)
                else:
                    return np.concatenate(pieces, axis=1)

        if isinstance(space, CompositeSpace):
            def recursive_format_as(orig_space, batch, dest_space):
                if not (isinstance(orig_space, CompositeSpace) ==
                        isinstance(dest_space, CompositeSpace)):
                    raise TypeError("Can't convert between CompositeSpaces "
                                    "with different tree structures")

                # No need to check batch's tree structure. Space._format_as()
                # already did that by calling _validate(), before calling this
                # method.

                if isinstance(orig_space, CompositeSpace):
                    return tuple(recursive_format_as(os, bt, ds)
                                 for os, bt, ds
                                 in safe_zip(orig_space.components,
                                             batch,
                                             dest_space.components))
                else:
                    return orig_space._format_as(is_numeric, batch, dest_space)

            return recursive_format_as(self, batch, space)

        raise NotImplementedError(str(self) +
                                  " does not know how to format as " +
                                  str(space))

    @functools.wraps(Space._validate_impl)
    def _validate_impl(self, is_numeric, batch):
        if not isinstance(batch, tuple):
            raise TypeError("The value of a CompositeSpace batch should be a "
                            "tuple, but is %s of type %s." %
                            (batch, type(batch)))
        if len(batch) != len(self.components):
            raise ValueError("Expected %d elements in batch, got %d"
                             % (len(self.components), len(batch)))
        for batch_elem, component in zip(batch, self.components):
            component._validate(is_numeric, batch_elem)

    def get_origin_batch(self, batch_size, dtype=None):
        """
        Calls get_origin_batch on all subspaces, and returns a (nested)
        tuple containing their return values.

        Parameters
        ----------
        batch_size : int
            Batch size.
        dtype : str
            the dtype to use for all the get_origin_batch() calls on
            subspaces. If dtype is None, or a single dtype string, that will
            be used for all calls. If dtype is a (nested) tuple, it must
            mirror the tree structure of this CompositeSpace.
        """

        dtype = self._clean_dtype_arg(dtype)

        return tuple(component.get_origin_batch(batch_size, dt)
                     for component, dt
                     in safe_zip(self.components, dtype))

    @functools.wraps(Space.make_theano_batch)
    def make_theano_batch(self,
                          name=None,
                          dtype=None,
                          batch_size=None):
        """
        Calls make_theano_batch on all subspaces, and returns a (nested)
        tuple containing their return values.

        Parameters
        ----------
        name : str
            Name of the symbolic variable
        dtype : str
            The dtype of the returned batch.
            If dtype is a string, it will be applied to all components.
            If dtype is None, C.dtype will be used for each component C.
            If dtype is a nested tuple, its elements will be applied to
            corresponding elements in the components.
        batch_size : int
            Batch size.
        """

        if name is None:
            name = [None] * len(self.components)
        elif not isinstance(name, (list, tuple)):
            name = ['%s[%i]' % (name, i) for i in xrange(len(self.components))]

        dtype = self._clean_dtype_arg(dtype)

        assert isinstance(name, (list, tuple))
        assert isinstance(dtype, (list, tuple))

        rval = tuple([x.make_theano_batch(name=n,
                                          dtype=d,
                                          batch_size=batch_size)
                      for x, n, d in safe_zip(self.components,
                                              name,
                                              dtype)])
        return rval

    @functools.wraps(Space._batch_size_impl)
    def _batch_size_impl(self, is_numeric, batch):

        def has_no_data(space):
            """
            Returns True if space can contain no data.
            """
            return (isinstance(subspace, NullSpace) or
                    (isinstance(subspace, CompositeSpace) and
                     len(subspace.components) == 0))

        if is_symbolic_batch(batch):
            for subspace, subbatch in safe_zip(self.components, batch):
                if not has_no_data(subspace):
                    return subspace._batch_size(is_numeric, subbatch)

            return 0  # TODO: shouldn't this line return a Theano object?
        else:
            result = None
            for subspace, subbatch in safe_zip(self.components, batch):
                batch_size = subspace._batch_size(is_numeric, subbatch)
                if has_no_data(subspace):
                    assert batch_size == 0
                else:
                    if result is None:
                        result = batch_size
                    elif batch_size != result:
                        raise ValueError("All non-empty components of a "
                                         "CompositeSpace should have the same "
                                         "batch size, but we encountered "
                                         "components with size %s, then %s." %
                                         (result, batch_size))

            return 0 if result is None else result

    def _clean_dtype_arg(self, dtype):
        """
        If dtype is None or a string, this returns a nested tuple that mirrors
        the tree structure of this CompositeSpace, with dtype at the leaves.

        If dtype is a nested tuple, this checks that it has the same tree
        structure as this CompositeSpace.
        """
        super_self = super(CompositeSpace, self)

        def make_dtype_tree(dtype, space):
            """
            Creates a nested tuple tree that mirrors the tree structure of
            <space>, populating the leaves with <dtype>.
            """
            if isinstance(space, CompositeSpace):
                return tuple(make_dtype_tree(dtype, component)
                             for component in space.components)
            else:
                return super_self._clean_dtype_arg(dtype)

        def check_dtype_tree(dtype, space):
            """
            Verifies that a dtype tree mirrors the tree structure of <space>,
            calling Space._clean_dtype_arg on the leaves.
            """
            if isinstance(space, CompositeSpace):
                if not isinstance(dtype, tuple):
                    raise TypeError("Tree structure mismatch.")

                return tuple(check_dtype_tree(dt, c)
                             for dt, c in safe_zip(dtype, space.components))
            else:
                if not (dtype is None or isinstance(dtype, str)):
                    raise TypeError("Tree structure mismatch.")

                return super_self._clean_dtype_arg(dtype)

        if dtype is None or isinstance(dtype, str):
            dtype = super_self._clean_dtype_arg(dtype)
            return make_dtype_tree(dtype, self)
        else:
            return check_dtype_tree(dtype, self)


class NullSpace(Space):
    """
    A space that contains no data. As such, it has the following quirks:

    * Its validate()/np_validate() methods only accept None.
    * Its dtype string is "Nullspace's dtype".
    * The source name associated to this Space is the empty string ('').
    """

    # NullSpaces don't support validation callbacks, since they only take None
    # as data batches.
    def __init__(self):
        super(NullSpace, self).__init__()

    def __str__(self):
        """
        .. todo::

            WRITEME
        """
        return "NullSpace"

    def __eq__(self, other):
        """
        .. todo::

            WRITEME
        """
        return type(self) == type(other)

    def __hash__(self):
        """
        .. todo::

            WRITEME
        """
        return hash(type(self))

    @property
    def dtype(self):
        """
        .. todo::

            WRITEME
        """
        return "%s's dtype" % self.__class__.__name__

    @dtype.setter
    def dtype(self, new_dtype):
        """
        .. todo::

            WRITEME
        """
        if new_dtype != self.dtype:
            raise TypeError('%s can only take the bogus dtype "%s"' %
                            (self.__class__.__name__,
                             self.dtype))

        # otherwise, do nothing

    @functools.wraps(Space.make_theano_batch)
    def make_theano_batch(self, name=None, dtype=None):
        return None

    @functools.wraps(Space._validate_impl)
    def _validate_impl(self, is_numeric, batch):
        if batch is not None:
            raise TypeError('NullSpace only accepts None, as a dummy data '
                            'batch. Instead, got %s of type %s'
                            % (batch, type(batch)))

    @functools.wraps(Space._format_as_impl)
    def _format_as_impl(self, is_numeric, batch, space):
        assert isinstance(space, NullSpace)
        return None

    @functools.wraps(Space._batch_size_impl)
    def _batch_size_impl(self, is_numeric, batch):
        # There is no way to know how many examples would actually
        # have been in the batch, since it is empty. We return 0.
        self._validate(is_numeric, batch)
        return 0<|MERGE_RESOLUTION|>--- conflicted
+++ resolved
@@ -29,15 +29,9 @@
 __copyright__ = "Copyright 2010-2012, Universite de Montreal"
 __credits__ = ["Ian Goodfellow"]
 __license__ = "3-clause BSD"
-<<<<<<< HEAD
-__maintainer__ = "Ian Goodfellow"
-__email__ = "goodfeli@iro"
-import ipdb
-=======
 __maintainer__ = "LISA Lab"
 __email__ = "pylearn-dev@googlegroups"
 
->>>>>>> ad9b42ba
 import functools, warnings
 import numpy as np
 import theano
